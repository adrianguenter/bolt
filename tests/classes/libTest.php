--- conflicted
+++ resolved
@@ -1,11 +1,8 @@
 <?php
 
 use Bolt\Library as Lib;
-<<<<<<< HEAD
 use Bolt\Helpers\Html;
-=======
 use Bolt\Translation\Translator as Trans;
->>>>>>> 18fef487
 
 class libTest extends \PHPUnit_Framework_TestCase
 {
