<?php
namespace Bolt\Tests\Extensions;

use Bolt\Tests\BoltUnitTest;
use Bolt\BaseExtension;

/**
 * Class to test src/BaseExtension.
 *
 * @author Ross Riley <riley.ross@gmail.com>
 *
 * @runTestsInSeparateProcesses
 *
 */
class BaseExtensionTest extends BoltUnitTest
{

    public function setup()
    {
        $this->php = \PHPUnit_Extension_FunctionMocker::start($this, 'Bolt')
            ->mockFunction('file_exists')
            ->mockFunction('is_readable')
            ->mockFunction('is_dir')
            ->mockFunction('copy')
            ->mockFunction('file_get_contents')
            ->getMock();

        $this->php2 = \PHPUnit_Extension_FunctionMocker::start($this, 'Bolt\Tests\Extensions\Mock')
            ->mockFunction('file_get_contents')
            ->getMock();

    }

    public function tearDown()
    {
        \PHPUnit_Extension_FunctionMocker::tearDown();
        @unlink(TEST_ROOT . '/app/cache/config_cache.php');

    }

    public function testSetup()
    {
        $app = $this->getApp();
        $ext = $this->getMockForAbstractClass('Bolt\BaseExtension', array($app));
        $this->assertNotEmpty($ext->getBasePath());
        $this->assertNotEmpty($ext->getBaseUrl());
        $this->assertEquals('mockobject', $ext->getMachineName());
    }

    public function testComposerLoading()
    {
        $app = $this->makeApp();
        $app['resources']->setPath('extensions', __DIR__."/resources");
        $app->initialize();
        $this->assertTrue($app['extensions']->isEnabled('testlocal'));
        $config = $app['extensions.testlocal']->getExtensionConfig();
        $this->assertNotEmpty($config);
    }

    public function testGetBasePath()
    {
        $app = $this->makeApp();
        $ext = $this->getMockForAbstractClass('Bolt\BaseExtension', array($app));
        $this->assertNotEmpty(strpos($ext->getBasePath()->string(), 'MockObject'));
    }

    public function testGetBaseUrl()
    {
        $app = $this->makeApp();
        $ext = $this->getMockForAbstractClass('Bolt\BaseExtension', array($app));
        $this->assertEquals(0, strpos($ext->getBaseUrl(), '/extensions') );
    }

    public function testGetComposerNameDefault()
    {
        $app = $this->makeApp();
        $ext = $this->getMockForAbstractClass('Bolt\BaseExtension', array($app));
        $this->assertNull($ext->getComposerName());
    }

    public function testGetComposerName()
    {
        $app = $this->makeApp();
<<<<<<< HEAD
        $ext = $this->getMock('Bolt\BaseExtension', null, array($app));
=======
        $ext = $this->getMockForAbstractClass('Bolt\BaseExtension', array($app), '', true, true, true, array('getComposerJSON'));
>>>>>>> fb7c772b
        $this->assertNull($ext->getComposerName());
        $ext->setComposerConfiguration(array('name'=>'valuefrommock'));

        $this->assertEquals('valuefrommock', $ext->getComposerName());
    }

    public function testGetMachineName()
    {
        $app = $this->makeApp();
<<<<<<< HEAD
        $ext = $this->getMock('Bolt\BaseExtension', null, array($app));
=======
        $ext = $this->getMockForAbstractClass('Bolt\BaseExtension', array($app));
>>>>>>> fb7c772b

        // Machine name calculated from the Class name in this case MockObject
        $this->assertEquals('mockobject', $ext->getMachineName());
        $ext->setComposerConfiguration(array('name'=>'valuefrommock'));
        $this->assertEquals('valuefrommock', $ext->getMachineName());
    }

    public function testSetComposerConfiguration()
    {
        $app = $this->makeApp();
        $ext = $this->getMockForAbstractClass('Bolt\BaseExtension', array($app));
        $this->setExpectedException('Exception');
        $ext->setComposerConfiguration('stringsinvalid');
    }

    public function testGetExtensionConfig()
    {
        $config = array('name'=>'mock', 'description'=>'mocking');
        $app = $this->makeApp();
        $ext = $this->getMockForAbstractClass('Bolt\BaseExtension', array($app));
        $ext->setComposerConfiguration($config);
        $result = $ext->getExtensionConfig();
        $this->assertArrayHasKey('mock', $result);
        $this->assertEquals('MockObject', $result['mock']['name']);
        $this->assertEquals($config, $result['mock']['json']);
    }

<<<<<<< HEAD

=======
>>>>>>> fb7c772b
    public function testGetConfig()
    {
        $app = $this->makeApp();
        $ext = new Mock\ExtendedExtension($app);

        $mockConfig = "---\nname: mock\ndescription: mocking\n";
        $mockLocalConfig = "---\nversion: local\n";

        $this->php
            ->expects($this->any())
            ->method('file_exists')
            ->will($this->returnValue(true));

        $this->php
            ->expects($this->any())
            ->method('is_readable')
            ->will($this->returnValue(true));

        $this->php
            ->expects($this->any())
            ->method('file_get_contents')
            ->will($this->returnValue($mockConfig));

<<<<<<< HEAD

=======
>>>>>>> fb7c772b
        $fetched = $ext->getConfig();
        $this->assertEquals('mocking', $fetched['description']);
    }

    public function testGetConfigUnreadable()
    {
        $app = $this->makeApp();
        $ext = new Mock\ExtendedExtension($app);

        $logger = $this->getMock('Monolog\Logger', array('addCritical'), array($app));

        $logger->expects($this->any())
            ->method('addCritical')
            ->with($this->matchesRegularExpression('/Couldn\'t read/'));

        $app['logger.system'] = $logger;

        $this->php
            ->expects($this->any())
            ->method('file_exists')
            ->will($this->returnValue(true));

        $this->php
            ->expects($this->any())
            ->method('is_readable')
            ->will($this->returnValue(false));

        $ext->getConfig();
    }

<<<<<<< HEAD

=======
>>>>>>> fb7c772b
    public function testGetConfigCreatesFile()
    {
        $app = $this->makeApp();
        $ext = new Mock\ExtendedExtension($app);

        $logger = $this->getMock('Monolog\Logger', array('addInfo'), array($app));

        $logger->expects($this->any())
            ->method('addInfo')
            ->with($this->matchesRegularExpression('/Copied/'));

        $app['logger.system'] = $logger;

        $this->php
            ->expects($this->any())
            ->method('file_exists')
            ->will($this->returnValue(false));

        $this->php
            ->expects($this->any())
            ->method('is_readable')
            ->will($this->returnValue(true));

        $this->php
            ->expects($this->any())
            ->method('is_dir')
            ->will($this->returnValue(true));

        $this->php
            ->expects($this->once())
            ->method('copy')
            ->with($this->matchesRegularExpression('/dist/'))
            ->will($this->returnValue(true));

        $ext->getConfig();
    }

    public function testGetConfigCreatesFileFailure()
    {
        $app = $this->makeApp();
        $ext = new Mock\ExtendedExtension($app);

        $logger = $this->getMock('Monolog\Logger', array('addCritical'), array($app));

        $logger->expects($this->any())
            ->method('addCritical')
            ->with($this->matchesRegularExpression('/File is not writable/'));

        $app['logger.system'] = $logger;

        $this->php
            ->expects($this->any())
            ->method('file_exists')
            ->will($this->returnValue(false));

        $this->php
            ->expects($this->any())
            ->method('is_readable')
            ->will($this->returnValue(true));

        $this->php
            ->expects($this->any())
            ->method('is_dir')
            ->will($this->returnValue(true));

        $this->php
            ->expects($this->once())
            ->method('copy')
            ->with($this->matchesRegularExpression('/dist/'))
            ->will($this->returnValue(false));

        $ext->getConfig();
    }

<<<<<<< HEAD

=======
>>>>>>> fb7c772b
    public function testAddTwigFunction()
    {
        $app = $this->makeApp();
        $ext = $this->getMockForAbstractClass('Bolt\BaseExtension', array($app));
        $ext->addTwigFunction('test', array($this, 'testAddTwigFunction'));
        $loadedExt = $ext->getTwigExtensions();
        $builtin = $loadedExt[0];
        $this->assertEquals(1, count($builtin->getFunctions()));
    }

    public function testAddTwigFilter()
    {
        $app = $this->makeApp();
        $ext = $this->getMockForAbstractClass('Bolt\BaseExtension', array($app));
        $ext->addTwigFilter('test', array($this, 'testAddTwigFilter'));
        $loadedExt = $ext->getTwigExtensions();
        $builtin = $loadedExt[0];
        $this->assertEquals(1, count($builtin->getFilters()));
    }

    public function testAddSnippet()
    {
        $app = $this->makeApp();
        $ext = $this->getMockForAbstractClass('Bolt\BaseExtension', array($app));
        $handler = $this->getMock('Bolt\Extensions', array('insertSnippet'), array($app));

        $handler->expects($this->once())
            ->method('insertSnippet');

        $app['extensions'] = $handler;

        $ext->addSnippet('test', array($this, 'testAddSnippet'));

    }

    public function testAddJquery()
    {
        $app = $this->makeApp();
        $ext = $this->getMockForAbstractClass('Bolt\BaseExtension', array($app));
        $handler = $this->getMock('Bolt\Extensions', array('addJquery'), array($app));

        $handler->expects($this->once())
            ->method('addJquery');

        $app['extensions'] = $handler;

        $ext->addJquery();

    }

    public function testDisableJquery()
    {
        $app = $this->makeApp();
        $ext = $this->getMockForAbstractClass('Bolt\BaseExtension', array($app));
        $handler = $this->getMock('Bolt\Extensions', array('disableJquery'), array($app));

        $handler->expects($this->once())
            ->method('disableJquery');

        $app['extensions'] = $handler;

        $ext->disableJquery();

    }

    public function testGetAssets()
    {
        $app = $this->makeApp();
        $ext = $this->getMockForAbstractClass('Bolt\BaseExtension', array($app));
        $handler = $this->getMock('Bolt\Extensions', array('getAssets'), array($app));

        $handler->expects($this->once())
            ->method('getAssets');

        $app['extensions'] = $handler;

        $ext->getAssets();

    }

    public function testAddJavascriptFailure()
    {
        $app = $this->makeApp();
        $app->initialize();
        $ext = $this->getMockForAbstractClass('Bolt\BaseExtension', array($app));
        $handler = $this->getMock('Bolt\Extensions', array('addJavascript'), array($app));

        $logger = $this->getMock('Bolt\Logger\Manager', array('addError'), array($app));

        $logger->expects($this->once())
            ->method('addError');

        $app['extensions'] = $handler;
        $app['logger.system'] = $logger;

        $ext->addJavascript('path1');

    }

    public function testAddJavascriptBase()
    {
        $app = $this->makeApp();
        $app->initialize();
        $ext = $this->getMockForAbstractClass('Bolt\BaseExtension', array($app));
        $handler = $this->getMock('Bolt\Extensions', array('addJavascript'), array($app));

        $handler->expects($this->once())
            ->method('addJavascript')
            ->with($this->matchesRegularExpression('/path1/'));

        $app['extensions'] = $handler;

<<<<<<< HEAD

=======
>>>>>>> fb7c772b
        $this->php
            ->expects($this->at(0))
            ->method('file_exists')
            ->will($this->returnValue(true));
<<<<<<< HEAD


        $ext->addJavascript('path1');
=======
>>>>>>> fb7c772b

        $ext->addJavascript('path1');

    }

    public function testAddJavascriptTheme()
    {
        $app = $this->makeApp();
        $app->initialize();
        $ext = $this->getMockForAbstractClass('Bolt\BaseExtension', array($app));
        $handler = $this->getMock('Bolt\Extensions', array('addJavascript'), array($app));

        $handler->expects($this->once())
            ->method('addJavascript')
            ->with($this->matchesRegularExpression('/\/theme.*path2/'));

        $this->php
            ->expects($this->at(0))
            ->method('file_exists')
            ->will($this->returnValue(false));

        $this->php
            ->expects($this->at(1))
            ->method('file_exists')
            ->will($this->returnValue(true));

<<<<<<< HEAD

        $app['extensions'] = $handler;

        $ext->addJavascript('path2');
=======
        $app['extensions'] = $handler;
>>>>>>> fb7c772b

        $ext->addJavascript('path2');

    }

    public function testAddCssFailure()
    {
        $app = $this->makeApp();
        $app->initialize();
        $ext = $this->getMockForAbstractClass('Bolt\BaseExtension', array($app));
        $logger = $this->getMock('Bolt\Logger\Manager', array('addError'), array($app));

        $logger->expects($this->once())
            ->method('addError');

        $app['logger.system'] = $logger;

        $ext->addCss('path1');

    }

    public function testAddCssBase()
    {
        $app = $this->makeApp();
        $app->initialize();
        $ext = $this->getMockForAbstractClass('Bolt\BaseExtension', array($app));
        $handler = $this->getMock('Bolt\Extensions', array('addCss'), array($app));

        $handler->expects($this->once())
            ->method('addCss')
            ->with($this->matchesRegularExpression('/path1/'));

        $app['extensions'] = $handler;

<<<<<<< HEAD

=======
>>>>>>> fb7c772b
        $this->php
            ->expects($this->at(0))
            ->method('file_exists')
            ->will($this->returnValue(true));

        $ext->addCss('path1');

    }

    public function testAddCssTheme()
    {
        $app = $this->makeApp();
        $app->initialize();
        $ext = $this->getMockForAbstractClass('Bolt\BaseExtension', array($app));
        $handler = $this->getMock('Bolt\Extensions', array('addCss'), array($app));

        $handler->expects($this->once())
            ->method('addCss')
            ->with($this->matchesRegularExpression('/\/theme.*path2/'));

        $this->php
            ->expects($this->at(0))
            ->method('file_exists')
            ->will($this->returnValue(false));

        $this->php
            ->expects($this->at(1))
            ->method('file_exists')
            ->will($this->returnValue(true));
<<<<<<< HEAD


        $app['extensions'] = $handler;

        $ext->addCss('path2');
=======
>>>>>>> fb7c772b

        $app['extensions'] = $handler;

        $ext->addCss('path2');

    }

    public function testAddMenuOption()
    {
        $app = $this->makeApp();
<<<<<<< HEAD
        $ext = $this->getMock('Bolt\BaseExtension', null, array($app));
        $handler = $this->getMock('Bolt\Extensions', array('addMenuOption'), array($app));
=======
        $ext = $this->getMockForAbstractClass('Bolt\BaseExtension', array($app));
        $handler = $this->getMockForAbstractClass('Bolt\BaseExtension', array($app), '', true, true, true, array('addMenuOption'));
>>>>>>> fb7c772b

        $handler->expects($this->once())
            ->method('addMenuOption');

        $app['extensions'] = $handler;

        $ext->addMenuOption('test', '/test');
    }

    public function testHasMenuOption()
    {
        $app = $this->makeApp();
        $ext = $this->getMockForAbstractClass('Bolt\BaseExtension', array($app));
        $handler = $this->getMock('Bolt\Extensions', array('hasMenuOption'), array($app));

        $handler->expects($this->once())
            ->method('hasMenuOption');

        $app['extensions'] = $handler;

        $ext->hasMenuOptions();
    }

    public function testGetMenuOption()
    {
        $app = $this->makeApp();
        $ext = $this->getMockForAbstractClass('Bolt\BaseExtension', array($app));
        $handler = $this->getMock('Bolt\Extensions', array('getMenuOption'), array($app));

        $handler->expects($this->once())
            ->method('getMenuOption');

        $app['extensions'] = $handler;

        $ext->getMenuOptions();
    }

    public function testParseSnippet()
    {
        $app = $this->makeApp();
        $ext = $this->getMock('Bolt\Tests\Extensions\Mock\ExtendedExtension', array('acallback'), array($app));

        $ext->expects($this->once())
            ->method('acallback');

        $ext->parseSnippet('acallback');
        $this->assertFalse($ext->parseSnippet('nonexistingcallback'));
    }

    public function testAddWidget()
    {
        $app = $this->makeApp();
        $ext = $this->getMockForAbstractClass('Bolt\BaseExtension', array($app));
        $handler = $this->getMock('Bolt\Extensions', array('insertWidget'), array($app));
        $handler->expects($this->once())
            ->method('insertWidget')
            ->with($this->equalTo('testWidget'));

<<<<<<< HEAD


=======
>>>>>>> fb7c772b
        $app['extensions'] = $handler;

        $ext->addWidget('testWidget', 'widgetLocation', array($this, 'testAddWidget'));
    }

<<<<<<< HEAD

    public function testRequireUserLevel()
    {
        $app = $this->getApp();
        $ext = $this->getMock('Bolt\BaseExtension', array('requireUserPermission'), array($app));
=======
    public function testRequireUserLevel()
    {
        $app = $this->getApp();
        $ext = $this->getMockForAbstractClass('Bolt\BaseExtension', array($app), '', true, true, true, array('requireUserPermission'));
>>>>>>> fb7c772b

        $ext->expects($this->once())
            ->method('requireUserPermission');

        $ext->requireUserLevel('test');
    }

    public function testRequireUserPermission()
    {
        $app = $this->getApp();
        $ext = $this->getMockForAbstractClass('Bolt\BaseExtension', array($app));
        $users = $this->getMock('Bolt\Users', array('isAllowed'), array($app));

        $users->expects($this->once())
            ->method('isAllowed')
            ->will($this->returnValue(true));

        $app['users'] = $users;

        $ext->requireUserPermission('test');
    }
<<<<<<< HEAD

=======
>>>>>>> fb7c772b

    public function testRequireUserPermissionRedirect()
    {
        $app = $this->getApp();
        $ext = $this->getMockForAbstractClass('Bolt\BaseExtension', array($app));
        $users = $this->getMock('Bolt\Users', array('isAllowed'), array($app));

        $users->expects($this->once())
            ->method('isAllowed')
            ->will($this->returnValue(false));

        $app['users'] = $users;
        $this->expectOutputRegex("/Redirecting to/i");
        $response = $ext->requireUserPermission('test');
        $this->assertFalse($response);
    }

    public function testParseWidget()
    {
        $app = $this->makeApp();
        $ext = $this->getMock('Bolt\Tests\Extensions\Mock\ExtendedExtension', array('acallback'), array($app));

        $ext->expects($this->once())
            ->method('acallback');

        $ext->parseWidget('acallback');
        $this->assertFalse($ext->parseWidget('nonexistingcallback'));
    }

    public function testParseWidgetFails()
    {
        $app = $this->makeApp();
<<<<<<< HEAD
        $ext = $this->getMock('Bolt\BaseExtension', null, array($app));
=======
        $ext = $this->getMockForAbstractClass('Bolt\BaseExtension', array($app));
>>>>>>> fb7c772b

        $this->assertFalse($ext->parseWidget('fakecallback'));
    }

    public function testAddNutCommand()
    {
        $app = $this->makeApp();
        $ext = $this->getMockForAbstractClass('Bolt\BaseExtension', array($app));
        $command = $this->getMock('Symfony\Component\Console\Command\Command', null, array('mockCommand'));
        $provider = new \Bolt\Provider\NutServiceProvider($app);
        $app->register($provider);
        $app->boot();
        $ext->addConsoleCommand($command);
        $this->assertTrue(in_array($command, $app['nut.commands']));
    }
<<<<<<< HEAD

=======
>>>>>>> fb7c772b

}<|MERGE_RESOLUTION|>--- conflicted
+++ resolved
@@ -81,11 +81,7 @@
     public function testGetComposerName()
     {
         $app = $this->makeApp();
-<<<<<<< HEAD
-        $ext = $this->getMock('Bolt\BaseExtension', null, array($app));
-=======
-        $ext = $this->getMockForAbstractClass('Bolt\BaseExtension', array($app), '', true, true, true, array('getComposerJSON'));
->>>>>>> fb7c772b
+        $ext = $this->getMockForAbstractClass('Bolt\BaseExtension', array($app));
         $this->assertNull($ext->getComposerName());
         $ext->setComposerConfiguration(array('name'=>'valuefrommock'));
 
@@ -95,11 +91,7 @@
     public function testGetMachineName()
     {
         $app = $this->makeApp();
-<<<<<<< HEAD
-        $ext = $this->getMock('Bolt\BaseExtension', null, array($app));
-=======
-        $ext = $this->getMockForAbstractClass('Bolt\BaseExtension', array($app));
->>>>>>> fb7c772b
+        $ext = $this->getMockForAbstractClass('Bolt\BaseExtension', array($app));
 
         // Machine name calculated from the Class name in this case MockObject
         $this->assertEquals('mockobject', $ext->getMachineName());
@@ -127,10 +119,6 @@
         $this->assertEquals($config, $result['mock']['json']);
     }
 
-<<<<<<< HEAD
-
-=======
->>>>>>> fb7c772b
     public function testGetConfig()
     {
         $app = $this->makeApp();
@@ -154,10 +142,6 @@
             ->method('file_get_contents')
             ->will($this->returnValue($mockConfig));
 
-<<<<<<< HEAD
-
-=======
->>>>>>> fb7c772b
         $fetched = $ext->getConfig();
         $this->assertEquals('mocking', $fetched['description']);
     }
@@ -188,10 +172,6 @@
         $ext->getConfig();
     }
 
-<<<<<<< HEAD
-
-=======
->>>>>>> fb7c772b
     public function testGetConfigCreatesFile()
     {
         $app = $this->makeApp();
@@ -266,10 +246,6 @@
         $ext->getConfig();
     }
 
-<<<<<<< HEAD
-
-=======
->>>>>>> fb7c772b
     public function testAddTwigFunction()
     {
         $app = $this->makeApp();
@@ -382,23 +358,12 @@
 
         $app['extensions'] = $handler;
 
-<<<<<<< HEAD
-
-=======
->>>>>>> fb7c772b
         $this->php
             ->expects($this->at(0))
             ->method('file_exists')
             ->will($this->returnValue(true));
-<<<<<<< HEAD
-
 
         $ext->addJavascript('path1');
-=======
->>>>>>> fb7c772b
-
-        $ext->addJavascript('path1');
-
     }
 
     public function testAddJavascriptTheme()
@@ -422,17 +387,9 @@
             ->method('file_exists')
             ->will($this->returnValue(true));
 
-<<<<<<< HEAD
-
         $app['extensions'] = $handler;
 
         $ext->addJavascript('path2');
-=======
-        $app['extensions'] = $handler;
->>>>>>> fb7c772b
-
-        $ext->addJavascript('path2');
-
     }
 
     public function testAddCssFailure()
@@ -464,10 +421,6 @@
 
         $app['extensions'] = $handler;
 
-<<<<<<< HEAD
-
-=======
->>>>>>> fb7c772b
         $this->php
             ->expects($this->at(0))
             ->method('file_exists')
@@ -497,31 +450,17 @@
             ->expects($this->at(1))
             ->method('file_exists')
             ->will($this->returnValue(true));
-<<<<<<< HEAD
-
 
         $app['extensions'] = $handler;
 
         $ext->addCss('path2');
-=======
->>>>>>> fb7c772b
-
-        $app['extensions'] = $handler;
-
-        $ext->addCss('path2');
-
     }
 
     public function testAddMenuOption()
     {
         $app = $this->makeApp();
-<<<<<<< HEAD
-        $ext = $this->getMock('Bolt\BaseExtension', null, array($app));
-        $handler = $this->getMock('Bolt\Extensions', array('addMenuOption'), array($app));
-=======
         $ext = $this->getMockForAbstractClass('Bolt\BaseExtension', array($app));
         $handler = $this->getMockForAbstractClass('Bolt\BaseExtension', array($app), '', true, true, true, array('addMenuOption'));
->>>>>>> fb7c772b
 
         $handler->expects($this->once())
             ->method('addMenuOption');
@@ -580,28 +519,15 @@
             ->method('insertWidget')
             ->with($this->equalTo('testWidget'));
 
-<<<<<<< HEAD
-
-
-=======
->>>>>>> fb7c772b
         $app['extensions'] = $handler;
 
         $ext->addWidget('testWidget', 'widgetLocation', array($this, 'testAddWidget'));
     }
 
-<<<<<<< HEAD
-
-    public function testRequireUserLevel()
-    {
-        $app = $this->getApp();
-        $ext = $this->getMock('Bolt\BaseExtension', array('requireUserPermission'), array($app));
-=======
     public function testRequireUserLevel()
     {
         $app = $this->getApp();
         $ext = $this->getMockForAbstractClass('Bolt\BaseExtension', array($app), '', true, true, true, array('requireUserPermission'));
->>>>>>> fb7c772b
 
         $ext->expects($this->once())
             ->method('requireUserPermission');
@@ -623,10 +549,6 @@
 
         $ext->requireUserPermission('test');
     }
-<<<<<<< HEAD
-
-=======
->>>>>>> fb7c772b
 
     public function testRequireUserPermissionRedirect()
     {
@@ -659,11 +581,7 @@
     public function testParseWidgetFails()
     {
         $app = $this->makeApp();
-<<<<<<< HEAD
-        $ext = $this->getMock('Bolt\BaseExtension', null, array($app));
-=======
-        $ext = $this->getMockForAbstractClass('Bolt\BaseExtension', array($app));
->>>>>>> fb7c772b
+        $ext = $this->getMockForAbstractClass('Bolt\BaseExtension', array($app));
 
         $this->assertFalse($ext->parseWidget('fakecallback'));
     }
@@ -679,9 +597,4 @@
         $ext->addConsoleCommand($command);
         $this->assertTrue(in_array($command, $app['nut.commands']));
     }
-<<<<<<< HEAD
-
-=======
->>>>>>> fb7c772b
-
 }