--- conflicted
+++ resolved
@@ -6,13 +6,13 @@
  - Added: Stop Finder from recursing common build folders and place a limit on the maximum depth it will recurse otherwise. (Thanks @Cooperaj, see #3069)
  - Fixed: Removing default taxonomylink route leads to exception (See #3070)
  - Fixed: Don't reset urls when adding base path. (See #3074)
-<<<<<<< HEAD
  - Added: Use the X-Forwarded for IP address when an appropriate one exists and the trustedProxies config contains a valid IP. (See #3031)
  - Fixed: Whoops error when duplicating a record. (See #3064)
  - Fixed: Fixes broken extension installer (See #3086)
  - Added: Add composer branch alias. (see #3089)
  - Fixed: Redirect for backend trailing slash redirect (`/bolt` -> `/bolt/`) (See #3083) 
  - Fixed: Regression that errored on PHP < 5.3.6: `Remove SplFileInfo::getExtension()`. (See #3095)
+ - Added: Use the X-Forwarded for IP address when an appropriate one exists and the trustedProxies config contains a valid IP. (Thanks @Cooperaj, see #3031, #3093)
 
 Bolt 2.1.x
 ----------
@@ -26,9 +26,6 @@
  - Fixed: Fixes broken extension installer (See #3086)
  - Fixed: Redirect for backend trailing slash redirect (`/bolt` -> `/bolt/`) (See #3083)
  - Fixed: Regression that errored on PHP < 5.3.6: `Remove SplFileInfo::getExtension()`. (See #3095)
-=======
- - Added: Use the X-Forwarded for IP address when an appropriate one exists and the trustedProxies config contains a valid IP. (Thanks @Cooperaj, see #3031, #3093)
->>>>>>> 9de951bb
  
 Bolt 2.1.0
 ----------
