<?php

use Symfony\Component\HttpFoundation\Request;
use Symfony\Component\HttpFoundation\Response;

// Mount the 'backend' on the branding:path setting. Defaults to '/bolt'.
$app->mount($app['config']->get('general/branding/path'), new Bolt\Controllers\Backend());
$app->mount('/async', new Bolt\Controllers\Async());
$app->mount('', new Bolt\Controllers\Routing());

$app->before(function () use ($app) {

    $app['twig']->addGlobal('bolt_name', $app['bolt_name']);
    $app['twig']->addGlobal('bolt_version', $app['bolt_version']);

    $app['twig']->addGlobal('frontend', false);
    $app['twig']->addGlobal('backend', false);
    $app['twig']->addGlobal('async', false);
    $app['twig']->addGlobal($app['config']->getWhichEnd(), true);

    $app['twig']->addGlobal('user', $app['users']->getCurrentUser());
    $app['twig']->addGlobal('users', $app['users']->getUsers());
    $app['twig']->addGlobal('config', $app['config']);

    // Sanity checks for doubles in in contenttypes.
    // unfortunately this has to be done here, because the 'translator' classes need to be initialised.
    $app['config']->checkConfig();

});

// On 'finish' attach the debug-bar, if debug is enabled..
if ($app['debug'] && ($app['session']->has('user') || $app['config']->get('general/debug_show_loggedoff') ) ) {

    // Set the error_reporting to the level specified in config.yml
    error_reporting($app['config']->get('general/debug_error_level'));

    // Register Whoops, to handle errors for logged in users only.
    $app->register(new Whoops\Provider\Silex\WhoopsServiceProvider);
<<<<<<< HEAD
    $app->register(new Silex\Provider\ServiceControllerServiceProvider);

    // Register the Silex/Symfony web debug toolbar.
    $app->register(new Silex\Provider\WebProfilerServiceProvider(), array(
        'profiler.cache_dir' => __DIR__.'/cache/profiler',
        'profiler.mount_prefix' => '/_profiler', // this is the default
    ));

    // Register the toolbar item for our Database query log.
    $app->register(new Bolt\Provider\DatabaseProfilerServiceProvider());

    // Register the toolbar item for our bolt nipple.
    $app->register(new Bolt\Provider\BoltProfilerServiceProvider());

    $app['twig.loader.filesystem']->addPath(__DIR__ . '/../vendor/symfony/web-profiler-bundle/Symfony/Bundle/WebProfilerBundle/Resources/views', 'WebProfiler');
    $app['twig.loader.filesystem']->addPath(__DIR__ . '/view', 'BoltProfiler');
=======
	$app->register(new Silex\Provider\ServiceControllerServiceProvider);
	$app->register(new Silex\Provider\WebProfilerServiceProvider(), array(
	    'profiler.cache_dir' => __DIR__.'/cache/profiler',
	    'profiler.mount_prefix' => '/_profiler', // this is the default
	));
	$app->register(new Bolt\Provider\DatabaseProfilerServiceProvider());
	$app['twig.loader.filesystem']->addPath(__DIR__ . '/../vendor/symfony/web-profiler-bundle/Symfony/Bundle/WebProfilerBundle/Resources/views', 'WebProfiler');
	$app['twig.loader.filesystem']->addPath(__DIR__ . '/view', 'BoltProfiler');
	
	$app->register(new Bolt\Provider\TwigProfilerServiceProvider());

	$app->after(function () use ($app) {
	    
	    foreach(hackislyParseRegexTemplates($app['twig.loader.filesystem']) as $template) {
    	    $app['twig.logger']->collectTemplateData($template);
        }
        
	});
>>>>>>> 3e185862

} else {
    error_reporting(E_ALL &~ E_NOTICE &~ E_DEPRECATED &~ E_USER_DEPRECATED);
}


$app->after(function (Request $request, Response $response) use ($app) {

    // true if we need to consider adding html snippets
    if (isset($app['htmlsnippets']) && ($app['htmlsnippets'] === true)) {

        // only add when content-type is text/html
        if (strpos($response->headers->get('Content-Type'), 'text/html') !== false) {

            // Add our meta generator tag..
            $app['extensions']->insertSnippet(\Bolt\Extensions\Snippets\Location::AFTER_META, '<meta name="generator" content="Bolt">');

            // Perhaps add a canonical link..

            if ($app['config']->get('general/canonical')) {
                $snippet = sprintf('<link rel="canonical" href="%s">', $app['paths']['canonicalurl']);
                $app['extensions']->insertSnippet(\Bolt\Extensions\Snippets\Location::AFTER_META, $snippet);
            }

            // Perhaps add a favicon..
            if ($app['config']->get('general/favicon')) {
                $snippet = sprintf('<link rel="shortcut icon" href="//%s%s%s">',
                    $app['paths']['canonical'],
                    $app['paths']['theme'],
                    $app['config']->get('general/favicon'));
                $app['extensions']->insertSnippet(\Bolt\Extensions\Snippets\Location::AFTER_META, $snippet);
            }

            $html = $response->getContent();

            $html = $app['extensions']->processSnippetQueue($html);

            $response->setContent($html);
        }
    }

});

use Symfony\Component\HttpKernel\Exception\HttpException;



/**
 * Error page.
 */
$app->error(function (\Exception $e) use ($app) {

    $paths = getPaths($app['config']);

    $twigvars = array();

    $twigvars['class'] = get_class($e);
    $twigvars['message'] = $e->getMessage();
    $twigvars['code'] = $e->getCode();
    $twigvars['paths'] = $paths;

    $app['log']->add($twigvars['message'], 2, '', 'abort');

    $end = $app['config']->getWhichEnd();

    $trace = $e->getTrace();

    foreach ($trace as $key=>$value) {

        if (!empty($value['file']) && strpos($value['file'], "/vendor/") > 0 ) {
            unset($trace[$key]['args']);
        }

        // Don't display the full path..
        if ( isset( $trace[$key]['file'] ) )
        {
            $trace[$key]['file'] = str_replace(BOLT_PROJECT_ROOT_DIR, "[root]", $trace[$key]['file']);
        }

    }

    $twigvars['trace'] = $trace;
    $twigvars['title'] = "An error has occured!";

    if ( ($e instanceof HttpException) && ($end == "frontend") ) {

        $content = $app['storage']->getContent($app['config']->get('general/notfound'), array('returnsingle' => true));

        // Then, select which template to use, based on our 'cascading templates rules'
        if ($content instanceof \Bolt\Content && !empty($content->id)) {
            $template = $content->template();

            return $app['twig']->render($template, array(
                'record' => $content,
                $content->contenttype['singular_slug'] => $content // Make sure we can also access it as {{ page.title }} for pages, etc.
            ));
        } else {
            $twigvars['message'] = "The page could not be found, and there is no 'notfound' set in 'config.yml'. Sorry about that.";
        }

    }

    return $app['twig']->render('error.twig', $twigvars);


});
<|MERGE_RESOLUTION|>--- conflicted
+++ resolved
@@ -36,7 +36,7 @@
 
     // Register Whoops, to handle errors for logged in users only.
     $app->register(new Whoops\Provider\Silex\WhoopsServiceProvider);
-<<<<<<< HEAD
+
     $app->register(new Silex\Provider\ServiceControllerServiceProvider);
 
     // Register the Silex/Symfony web debug toolbar.
@@ -51,28 +51,19 @@
     // Register the toolbar item for our bolt nipple.
     $app->register(new Bolt\Provider\BoltProfilerServiceProvider());
 
+    // Register the toolbar item for the Twig toolbar item.
+    $app->register(new Bolt\Provider\TwigProfilerServiceProvider());
+
     $app['twig.loader.filesystem']->addPath(__DIR__ . '/../vendor/symfony/web-profiler-bundle/Symfony/Bundle/WebProfilerBundle/Resources/views', 'WebProfiler');
     $app['twig.loader.filesystem']->addPath(__DIR__ . '/view', 'BoltProfiler');
-=======
-	$app->register(new Silex\Provider\ServiceControllerServiceProvider);
-	$app->register(new Silex\Provider\WebProfilerServiceProvider(), array(
-	    'profiler.cache_dir' => __DIR__.'/cache/profiler',
-	    'profiler.mount_prefix' => '/_profiler', // this is the default
-	));
-	$app->register(new Bolt\Provider\DatabaseProfilerServiceProvider());
-	$app['twig.loader.filesystem']->addPath(__DIR__ . '/../vendor/symfony/web-profiler-bundle/Symfony/Bundle/WebProfilerBundle/Resources/views', 'WebProfiler');
-	$app['twig.loader.filesystem']->addPath(__DIR__ . '/view', 'BoltProfiler');
-	
-	$app->register(new Bolt\Provider\TwigProfilerServiceProvider());
 
-	$app->after(function () use ($app) {
-	    
-	    foreach(hackislyParseRegexTemplates($app['twig.loader.filesystem']) as $template) {
-    	    $app['twig.logger']->collectTemplateData($template);
+    $app->after(function () use ($app) {
+
+        foreach(hackislyParseRegexTemplates($app['twig.loader.filesystem']) as $template) {
+            $app['twig.logger']->collectTemplateData($template);
         }
-        
-	});
->>>>>>> 3e185862
+
+    });
 
 } else {
     error_reporting(E_ALL &~ E_NOTICE &~ E_DEPRECATED &~ E_USER_DEPRECATED);
