--- conflicted
+++ resolved
@@ -81,7 +81,10 @@
         Le texte complet de la license se trouve ici, dans le fichier
         <a href="%paths_app%LICENSE.txt">LICENSE.txt</a> inclus.
         </p>
-<<<<<<< HEAD
+prefill:
+    short_help: |
+        <p>SVP, cochez les types de contenu que vous voulez remplir automatiquement.<p>
+        <p>Si aucun n'est coché, Bolt ne pré-remplira que les types n'ayant encore aucun contenu.</p>
 extension:
     enable: |
         <p>Pour activer une extension, l'ajouter au tableau <code>enabled_extensions</code>
@@ -90,10 +93,4 @@
             son panneau. Notez que les noms sont <em>sensibles à la casse</em>, pour éliminer
             les problèmes avec le système de fichiers.</p>
             <p>exemple:</p>
-            <pre><code>enabled_extensions: [ HelloWorld, GoogleAnalytics ]</code></pre>
-=======
-prefill:
-    short_help: |
-        <p>SVP, cochez les types de contenu que vous voulez remplir automatiquement.<p>
-        <p>Si aucun n'est coché, Bolt ne pré-remplira que les types n'ayant encore aucun contenu.</p>
->>>>>>> 738d150f
+            <pre><code>enabled_extensions: [ HelloWorld, GoogleAnalytics ]</code></pre>