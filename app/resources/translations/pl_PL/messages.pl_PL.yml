<<<<<<< HEAD
# app/resources/translations/pl_PL/messages.pl_PL.yml – generated on 2015-02-25 01:55:25 Europe/Warsaw
=======
# app/resources/translations/pl_PL/messages.pl_PL.yml – generated on 2015-02-25 01:54:07 Europe/Warsaw
>>>>>>> c833e22c

# Warning: Translations are in the process of being moved to a new keyword-based translation
#          at the moment. This is an ongoing process. Translations currently in the 
#          repository are automatically mapped to the new scheme. Be aware that there 
#          can be a race condition between that process and your PR so that it's 
#          eventually necessary to remap your translations. If you're planning on 
#          updating your translations, it's best to ask on IRC to time your contribution
#          in order to prevent merge conflicts.

#  no unused messages
<<<<<<< HEAD
# 203 untranslated messages
# 137 untranslated keyword based messages
# 200 translations
#  no keyword based translations

#--- 203 untranslated messages ------------------------------------------------
=======
# 204 untranslated messages
# 137 untranslated keyword based messages
# 199 translations
#  no keyword based translations

#--- 204 untranslated messages ------------------------------------------------
>>>>>>> c833e22c

"Alt": #
"Body": #
"Choose an entry": #
"Config": #
"Content Type Permissions": #
"Content for home not found!": #
"Contenttypes": #
"Copying theme assets …": #
"Created on:": #
"Current (saved) status:": #
"Depublication date:": #
"Depublish date is in the past. Change the status if you want to depublish now": #
"Depublish selected": #
"Extensions loading has been disabled by an administrator in the %config% file. ": #
"Failed to send password request. Please check the email settings.": #
"File '%file%' could not be uploaded (wrong/disallowed file type). Make sure the file extension is one of the following:": #
"File '%file%' could not be uploaded.": #
"File '%file%' was uploaded successfully.": #
"File '%s' could not be saved, for some reason.": #
"File '%s' could not be saved:": #
"File '%s' has been saved.": #
"File is not readable!": #
"Files on the stack": #
"Fill the database with Dummy Content": #
"Floatfield": # "Float field"
"Folder '%s' could not be found, or is not readable.": #
"Folder permissions insufficient": #
"Full list …": #
"If there was a Page with 'about' for a slug, it would've been shown here. But there isn't one, so that's why you're seeing this placeholder.": #
"If you would like to give the theme an alternative name you can add one here.": #
"Installing selected package version (this may take up to 60 seconds).": #
"Integerfield": # "Integer field"
"Invalid menu path (%PATH%) set in menu.yml. Does not match any configured contenttypes or routes.": #
"Invalid menu path (%PATH%) set in menu.yml. Probably should be a link: instead!": #
"Last edited on:": #
"Latest entries": #
"Listing template": #
"Long messages": #
"Maintenance": #
"Malformed JSON response. Ensure no debugging or other code is being added to the response": #
"Markdown": #
"Meta": #
"Meta information": #
"Modifications made to the database:": #
"Modifications needed:": #
"Multiselect": # "Multi-select"
"New Bolt site has been set up": #
"No Bolt Extensions installed.": #
"No Stable Versions Available": #
"No Test Versions Available": #
"No files in the list, yet.": #
"No images in the list, yet.": #
"No relations found!": #
"No results found for '%search%'. Please try another search.": #
"No such action for content.": #
"No such action for user '%s'.": #
"Omnisearch": #
"Order: %sort%": #
"Other contenttypes": #
"Overview for": #
"Password reset not successful! Either the token was incorrect, or you were too late, or you tried to reset the password from a different IP-address.": #
"Password reset successful! You can now log on with the password that was sent to you via email.": #
"Permalink": #
"Place on stack": #
"Please choose the record you want to link to:": #
"Please confirm that you want to remove this extension?": #
"Please enter a new file name": #
"Please enter a new folder name": #
"Prefill database": # "Pre-fill database"
"Preparing to install package …": #
"Preparing to remove package …": #
"Provided by:": #
"Published on:": #
"Readme": #
"Remove selected": #
"Rename %foldername%": #
"Run all Updates": #
"Run update check": #
"Running install of all packages …": #
"Running update …": #
"Save & create new record": #
"Save & return to overview": #
"Saved on:": #
"Saving …": #
"Search for …": #
"Search results for <b> %search% </b>.": #
"Searching for available updates …": #
"Select none": #
"Select zero or more pages": #
"Selectentry": # "Select entry"
"Selectfield": # "Select field"
"Showing": #
"Showing %pager_for% %from% - %to% of %count%": #
"Skipped <tt>%key%</tt> (already has records)": #
"Skipped <tt>%key%</tt> (not checked)": #
"Slug": #
"Slug:": #
"Something went wrong": #
"Sophisticated, lightweight & simple CMS": #
"Stable versions": #
<<<<<<< HEAD
=======
"Stack": Stos
>>>>>>> c833e22c
"Taxonomy": #
"Teaser": #
"Testing connection to extension server failed: %errormessage%": #
"That user does not exist.": #
"The Bolt extensions Repo at %repository% is currently unavailable. Check your connection and try again shortly.": #
"The Bolt extensions file '%composerjson%' isn't readable.": #
"The change log has been cleared.": #
"The change log has been trimmed.": #
"The database needs to be updated/repaired. Go to 'Settings' > '<a href=\"%link%\">Check Database</a>' to do this now.": #
"The extensions directory (<code>%dir%</code>) does not exist, or it is not writable. ": #
"The field %field% has been changed to \"%newValue%\"": #
"The file '%s' doesn't exist, or is not readable.": #
"The file '%s' is not writable. You will have to use your own editor to make modifications to this file.": #
"The folder '%s' could not be found, or is not readable.": #
"The following file could not be read:": #
"The identifier and slug for '%taxonomytype%' are the not the same ('%slug%' vs. '%taxonomytype%'). Please edit taxonomy.yml, and make them match to prevent inconsistencies between database storage and your templates.": #
"The requested changelog entry doesn't exist.": #
"The settings for roles and permissions are stored in <code>%permissions%</code>.": #
"The slug '%slug%' is used in more than one contenttype. Please edit contenttypes.yml, and make them distinct.": #
"The system log has been cleared.": #
"The system log has been trimmed.": #
"The translations file '%s' can't be created. You will have to use your own editor to make modifications to this file.": #
"The translations file '%s' is not readable.": #
"The versions listed below are compatible with the version of Bolt you are using. Since they are unstable versions, we recommend you <strong>do not</strong> use these on production systems.": #
"The versions listed below are marked as stable releases by the developer and are compatible with the version of Bolt you are currently using.": #
"Theme installation complete": #
"Theme successfully generated. You can now edit it directly from your theme folder.": #
"There are no items on the Stack, yet.": #
"There are no saved changes, yet.": #
"There are no users in the database. Please create the first user.": #
"There are no users present in the system. Please create the first user, which will be granted root privileges.": #
"There should always be at least one 'root' user. You have just been promoted. Congratulations!": #
"There was an error uploading the file.\\nMake sure that the file type is of:\\n%typelist%": #
"This is a checkbox": #
"This record is related to:": #
"This website is <a href='%url%' target='_blank' title='Sophisticated, lightweight & simple CMS'>Built with Bolt</a>.": #
"This will install all available updates.": #
"This will make sure all packages listed are installed. Use this if you've recently moved to a new server or if you have manually added an extension.": #
"This will overwrite any existing files! Are you sure?": #
"This won't install anything, just show you available updates": #
"Time in 24h/12h format": #
"Timed publish": #
"Trim Change Log": #
"Trim System Log": #
"Try logging in with your ftp-client and make the file readable. Else try to go <a>back</a> to the last page.": #
"Types": #
"Unstable test versions": #
"Update Package": #
"Update the database": #
"Upload a file to this folder": #
"Used Libraries / Components": #
"User '%s' could not be deleted.": #
"User '%s' could not be disabled.": #
"User '%s' could not be enabled.": #
"User '%s' is deleted.": #
"User '%s' is disabled.": #
"User '%s' is enabled.": #
"Username or password not correct. Please check your input.": #
"View (saved version) on site": #
"View Roles": #
"View on site": #
"View related content": #
"View/edit Templates": #
"View/install Extensions": #
"We were unable to generate the theme. It is likely that your theme directory is not writable by Bolt. Check the permissions and try reinstalling.": # "reinstalling.\""
"Written by <em>%name%</em> on %date%": #
"You can discover new extensions by visiting": #
"You can now start using the installed extension, documentation and implementation instructions can be found using the link below.": #
"You cannot '%s' yourself.": #
"You do not have the right privileges to create a new record.": #
"You do not have the right privileges to edit that record.": #
"You do not have the right privileges to edit that user.": #
"You do not have the right privileges to upload.": #
"You do not have the right privileges to view that page.": #
"You don't have correct permissions to edit the file '%s'.": #
"You don't have the correct permissions to display the file or directory '%s'.": #
"You have been logged out.": #
"You should set 'homepage:' in your 'app/config/config.yml' to an existing record. Make sure that the content is published, otherwise it will not be shown.": #
"You've been logged on successfully.": #
"Your Currently Installed Extensions": #
"Your account is disabled. Sorry about that.": #
"Your database is already up to date.": #
"Your database is now up to date.": #
"and edited": #
"back to editing": #
"by": #
"cURL experienced an error: %errormessage%": #
"cURL library doesn't support TLS. Downgrading to HTTP.": #
"general.about": # "About"
"general.about-bolt": # "About Bolt"
"general.bolt-documentation-on-github": # "Bolt documentation on GitHub"
"general.bolt-on-github": # "Bolt on GitHub"
"general.thanks": # "Thanks"
"line": #
"logs.change-log": # "Change Log"
"logs.system-log": # "System Log"
"no content …": #
"no title …": #
"none": #
"of": #
"show all": #
"users.actions-for-users": # "Actions for Users"
"users.your-password": # "Your password"

#--- 137 untranslated keyword based messages ----------------------------------

"component.changelog-detail.by": # "by"
"component.changelog-detail.field": # "Field"
"component.changelog-detail.value-new": # "New value"
"component.changelog-detail.value-old": # "Old value"
"component.changelog-pager.page": # "Page"
"contenttypes.generic.actions-all": # "Actions for %contenttypes%"
"contenttypes.generic.actions-one": # "Actions for this %contenttype%"
"contenttypes.generic.created": # "This %contenttype% was created"
"contenttypes.generic.delete": # "Delete %contenttype%"
"contenttypes.generic.duplicate": # "Duplicate %contenttype%"
"contenttypes.generic.duplicated-finalize": # "Content was duplicated. Click 'Save %contenttype%' to finalize."
"contenttypes.generic.edit": # "Edit %contenttype%"
"contenttypes.generic.error-saving": # "There was an error saving this %contenttype%."
"contenttypes.generic.group.meta": # "Meta"
"contenttypes.generic.group.relations": # "Relationships"
"contenttypes.generic.group.taxonomy": # "Taxonomy"
"contenttypes.generic.group.ungrouped": # "Ungrouped"
"contenttypes.generic.invalid-field": # "Can't set %field% in %contenttype%: Not a valid field."
"contenttypes.generic.last-modified": # "Last modified %contenttypes%"
"contenttypes.generic.new": # "New %contenttype%"
"contenttypes.generic.no-latest": # "No latest %contenttype%"
"contenttypes.generic.no-proper-type": # "In the contenttype for '%contenttype%', the field '%field%' has 'type: %type%', which is not a proper field type. Please edit contenttypes.yml, and correct this."
"contenttypes.generic.no-recent": # "No recent %contenttype%."
"contenttypes.generic.none-available": # "No %contenttypes% available."
"contenttypes.generic.not-existing": # "The %contenttype% you were looking for does not exist. It was probably deleted, or it never existed."
"contenttypes.generic.not-saved-yet": # "This %contenttype% has not been saved yet."
"contenttypes.generic.overview": # "%contenttypes% overview"
"contenttypes.generic.publish": # "Publish %contenttype%"
"contenttypes.generic.recent": # "Recent %contenttypes%"
"contenttypes.generic.recent-changes-one": # "Recent changes to this %contenttype%"
"contenttypes.generic.recently-edited": # "Recently edited %contenttypes%"
"contenttypes.generic.reserved-name": # "In the contenttype for '%contenttype%', the field '%field%' is defined, which is a reserved name. Please edit contenttypes.yml, and correct this."
"contenttypes.generic.save": # "Save %contenttype%"
"contenttypes.generic.saved-changes": # "The changes to this %contenttype% have been saved."
"contenttypes.generic.saved-new": # "The new %contenttype% has been saved."
"contenttypes.generic.saving-impossible": # "Could not save %contenttype%."
"contenttypes.generic.show-more": # "More %contenttypes%"
"contenttypes.generic.view": # "View %contenttypes%"
"contenttypes.generic.wrong-use-field": # "In the contenttype for '%contenttype%', the field '%field%' has 'uses: %uses%', but the field '%uses%' does not exist. Please edit contenttypes.yml, and correct this."
"field.general.allowed-filetypes": # "Allowed file types are:"
"field.general.select-from-server": # "Select from server"
"field.general.select-from-stack": # "Select from stack"
"field.geolocation.label.address-lookup": # "Address lookup"
"field.geolocation.label.latitude": # "Latitude"
"field.geolocation.label.longitude": # "Longitude"
"field.geolocation.label.marker-placement": # "Marker placement"
"field.geolocation.matched-address": # "Matched address"
"field.geolocation.placeholder.address": # "Street, ZIP code, city or other location"
"field.slug.message.set": # "Set the slug to:"
"field.slug.message.unlock": # "Are you sure you wish to unlock the slug? This might break existing links to this record."
"field.slug.permalink": # "Permalink"
"field.video.button.preview": # "Preview"
"field.video.label.preview": # "Preview image"
"field.video.label.size": # "Size"
"field.video.label.url": # "URL of video to embed"
"field.video.matched-video": # "Matched video"
"field.video.pixel": # "pixel"
"field.video.placeholder.url": # "URL of video on Youtube, Vimeo or other video website"
"field.video.preview.button.close": # "Close"
"field.video.preview.no-url": # "No video url is set, no video to show."
"generic.noscript.headline": # "JavaScript disabled"
"generic.noscript.message": # "JavaScript is currently disabled in your browser. Most functionality in Bolt will work without it, but for greater ease of use we recommend you enable JavaScript in your browser."
"menu.configuration.routing": # "Routing set up"
"page.ckeditor-browse-server.files": # "Files"
"page.ckeditor-browse-server.folders": # "Folders"
"page.ckeditor-browse-server.modified": # "Modified"
"page.ckeditor-browse-server.pixel": # "px."
"page.ckeditor-browse-server.size": # "Filesize"
"page.ckeditor-browse-server.title": # "Files"
"page.dashboard.button.add": # "Add …"
"page.dashboard.empty-database": # "It seems there's no content in the database."
"page.dashboard.quickstart": # "To get started quickly, <a href='%url%'>add some Lorem Ipsum dummy content</a>."
"page.dashboard.title": # "Dashboard"
"page.edit-file.button.revert": # "Revert changes"
"page.edit-file.button.save": # "Save"
"page.edit-file.confirm-revert": # "Are you sure you wish to revert? Your changes will be lost if you don't save them."
"page.edit-file.note-related": # "Note, this file has related files:"
"page.edit-file.title.edit": # "Edit file"
"page.edit-file.title.view": # "View file"
"page.edit-locale.button.save": # "Save"
"page.edit-locale.title.edit": # "Edit file"
"page.edit-locale.title.view": # "View file"
"page.edit-users.activated.no": # "no"
"page.edit-users.activated.yes": # "yes"
"page.edit-users.button.save": # "Save user"
"page.edit-users.error.displayname-used": # "This displayname is already in use. Choose another displayname."
"page.edit-users.error.email-used": # "This email address is already in use. Choose another email address."
"page.edit-users.error.password-mismatch": # "Passwords must match."
"page.edit-users.error.password-short": # "This value is too short. It should have 6 characters or more."
"page.edit-users.error.username-used": # "This username is already in use. Choose another username."
"page.edit-users.label.assigned-roles": # "Assigned roles"
"page.edit-users.label.display-name": # "Display name"
"page.edit-users.label.email": # "Email"
"page.edit-users.label.last-ip": # "Last IP"
"page.edit-users.label.last-seen": # "Last seen"
"page.edit-users.label.password": # "Password"
"page.edit-users.label.password-confirm": # "Password (confirmation)"
"page.edit-users.label.user-enabled": # "User account is enabled"
"page.edit-users.label.username": # "Username"
"page.edit-users.log.user-added": # "Added user account '%user%'."
"page.edit-users.log.user-updated": # "Updated user account '%user%'."
"page.edit-users.message.change-self": # "You've been logged off, because you changed your own username. Please log on again."
"page.edit-users.message.saving-user": # "User %user% could not be saved, or nothing was changed."
"page.edit-users.message.user-saved": # "User %user% has been saved."
"page.edit-users.note-sqlite": # "You are currently using SQLite to set up the first user. If you wish to use MySQL or PostgreSQL instead, edit the configuration file at <tt>'app/config/config.yml'</tt> and Bolt will set up the database tables for you. Be sure to reload this page before continuing."
"page.edit-users.placeholder.displayname": # "Pick a display name / alias"
"page.edit-users.placeholder.email": # "Enter a valid email address"
"page.edit-users.placeholder.password": # "Enter a password, longer than 6 chars"
"page.edit-users.placeholder.password-confirm": # "Confirm your password"
"page.edit-users.placeholder.username": # "Pick a username, lowercase only"
"page.edit-users.title.create": # "Create a new user account"
"page.edit-users.title.edit": # "Edit user account"
"page.edit-users.title.profile": # "Profile"
"page.edit-users.user-create": # "Create a new user account, using the form below. The password field is required."
"page.edit-users.user-edit": # "Edit an existing user account, using the form below. Leave the password fields empty, unless you wish to change the password."
"page.login.button.back": # "Back to login"
"page.login.button.forgot-password": # "I forgot my password …"
"page.login.button.log-on": # "Log on"
"page.login.button.reset-password": # "Reset my password"
"page.login.cookies-required": # "Note: Cookies are required to log on to Bolt. Please allow cookies."
"page.login.label.password": # "Password"
"page.login.label.username": # "Username"
"page.login.password-hide": # "Hide"
"page.login.password-show": # "Show"
"page.login.placeholder.password": # "Your username"
"page.login.title": # "Sign in to Bolt"
"panel.latest-activity.button.more": # "more activity"
"panel.latest-activity.by": # "by"
"panel.latest-activity.change": # "Latest changes"
"panel.latest-activity.created": # "Created"
"panel.latest-activity.deleted": # "Deleted"
"panel.latest-activity.logged-in": # "logged in"
"panel.latest-activity.logged-out": # "logged out"
"panel.latest-activity.saved": # "Saved"
"panel.latest-activity.system": # "Latest system activity"
"panel.latest-activity.unknown": # "unknown"
"panel.user-actions.button.add": # "Add a new user"

<<<<<<< HEAD
#--- 200 translations ---------------------------------------------------------
=======
#--- 199 translations ---------------------------------------------------------
>>>>>>> c833e22c

"%name% № %id%": "%name% nr %id%"
"%s files could not be deleted. You should delete them manually.": "%s pliki nie mogą zostać usunięte. Należy usunąć je ręcznie."
"(default template)": "(domyślny szablon)"
"(no category)": "(bez kategorii)"
"(no group)": "(bez grupy)"
"(none)": "(żaden)"
"A password reset link has been sent to '%user%'.": "Link resetowania hasła został wysłany do '%user%'."
"Actions": "Akcje"
"Add a brief, optional comment to describe what's changed.": "Dodaj krótki, opcjonalny komentarz do opisania tego, co się zmieniło."
"Add a comment:": "Dodaj komentarz:"
"Add a new extension using the form below.": "Dodaj nowe rozszerzenie za pomocą poniższego formularza."
"Add some sample <a href='%url%' class='btn btn-default'>Records with Loripsum text</a>": "Dodaj trochę przykładowych <a href='%url%' class='btn btn-default'>wpisów z tekstem Loripsum</a>"
"Added to <tt>%key%</tt> '%title%'": "Dodano do <tt>%key%</tt> '%title%'"
"Alas, no about!": "Niestety, nie na temat!"
"All content types": "Wszystkie typy zawartości"
"All users": "Wszyscy użytkownicy"
"An error occurred.": "Wystąpił błąd."
"Anonymous": "Anonimowy"
"Are you sure you want to delete %username%?": "Czy na pewno chcesz usunąć %username%?"
"Are you sure you want to remove these images?": "Czy na pewno chcesz usunąć te obrazy?"
"Are you sure you want to remove this file?": "Czy na pewno chcesz usunąć ten plik?"
"Are you sure you want to remove this image?": "Czy na pewno chcesz usunąć ten obraz?"
"Are you sure you wish to delete these records? There is no undo.": "Czy na pewno chcesz usunąć te rekordy? Operacja jest nieodwracalna."
"Are you sure you wish to delete this record? There is no undo.": "Czy na pewno chcesz usunąć ten rekord? Operacja jest nieodwracalna."
"Author:": "Autor:"
"Before you can start using the theme on your site we need to make a copy to your theme folder.": "Zanim będziesz mógł zacząć korzystać ze skórki, wpierw musimy zrobić jej kopię do katalogu skórek."
"Below are the third party libraries that are used by Bolt.": "Poniżej znajdują się biblioteki osób trzecich wykorzystywane przez Bolt."
"Bolt - Fatal error.": "Bolt - Błąd krytyczny."
"Bolt Extension could not be found. Please check at %site% to ensure correct name.": "Nie znaleziono rozszerzenia Bolt. Proszę sprawdzić na %site% czy nazwa jest prawidłowa."
"Browse Versions": "Przegladaj Wersje"
"Browser / platform": "Przeglądarka / platforma"
"Built-in role, automatically granted at all times, even if no user is logged in": "Wbudowana rola, automatycznie przyznawana przez cały czas, nawet gdy użytkownik nie jest zalogowany"
"Built-in role, automatically granted to every registered user": "Wbudowana rola, automatycznie przyznawana każdemu zarejestrowanemu użytkownikowi"
"Built-in role, only valid in the context of a resource, and automatically assigned to the owner of that resource.": "Wbudowana rola, obowiązująca tylko w kontekście zasobów, i automatycznie przypisana do właściciela tego zasobu."
"Built-in superuser role, automatically grants all permissions": "Wbudowana rola super użytkownika, automatycznie przyznająca wszystkie uprawnienia"
"Cancel": "Anuluj"
"Cannot check for updates in read-only mode": "Nie można sprawdzić dostępności aktualizacji w trybie tylko do odczytu"
"Cannot check installed packages in read-only mode": "Nie można sprawdzić zainstalowanych pakietów w trybie tylko do odczytu"
"Categories": "Kategorie"
"Category": "Kategoria"
"Change Log": "Lista zmian"
"Change status to 'draft'": "Zmiana statusu na 'szkic'"
"Change status to 'held'": "Zmiana statusu na 'wstrzymany'"
"Chapter": "Rozdział"
"Chapters": "Rozdziały"
"Check again": "Sprawdź ponownie"
"Check database": "Sparwdź bazę danych"
"Check for updates": "Sprawdź aktualizacje"
"Checking for available updates (this may take up to 60 seconds)": "Sprawdzanie dostępności aktualizacji (może to potrwać do 60 sekund)"
"Checking installed packages": "Sprawdzanie zainstalowanych pakietów"
"Class:": "Klasa:"
"Clear Change Log": "Wyczyść log zmian"
"Clear System Log": "Wyczyść log systemowy"
"Clear cache again": "Ponownie wyczyść pamięć podręczną"
"Clear filter": "Wyczyść filtr"
"Clear sort/filter": "Wyczyść sortowanie/filtr"
"Clear the cache": "Wyczyść pamięć podręczną"
"Click to change current status.": "Kliknij aby zmienić aktualny status."
"Code:": "Kod:"
"Collapse sidebar": "Zwiń pasek boczny"
"Configuration": "Konfiguracja"
"Configure Extensions": "Konfiguruj rozszerzenia"
"Content": "Zawartość"
"Content '%title%' could not be deleted.": "Zawartość '%title%' nie może zostać usunięta."
"Content '%title%' could not be modified.": "Zawartość '%title%' nie może zostać zmodyfikowana."
"Content '%title%' has been changed to '%newStatus%'": "Zawartość '%title%' została zmieniona na '%newStatus%'"
"Content '%title%' has been deleted.": "Zawartość '%title%' została usunięta."
"Copy to theme folder": "Skopiuj do katalogu skórek"
"Create folder": "Utwórz katalog"
"Create the first user": "Utwórz pierwszego użytkownika"
"Current sessions": "Aktualne sesje"
"Current status:": "Aktualny status:"
"Dashboard": "Pulpit"
"Database check / update": "Sprawdzanie / aktualizacja bazy danych"
"Date": "Data"
"Datetime": "Data i czas"
"Default status": "Domyślny status"
"Delete %filename%": "Usuń %filename%"
"Delete %foldername%": "Usuń %foldername%"
"Delete %username%": "Usuń %username%"
"Delete selected": "Usuń zaznaczone"
"Deleted %s files from cache.": "Usunięto %s plików z pamięci podręcznej."
"Deselect all": "Odznacz wszystko"
"Detail template": "Szczegóły szablonu"
"Details": "Szczegóły"
"Disable %username%": "Deaktywuj %username%"
"Do you really want to delete %foldername%?": "Czy na pewno chcesz usunąć %foldername%?"
"Done!": "Gotowe!"
"Draft": "Szkic"
"Duplicate %filename%": "Zduplikuj %filename%"
"Edit": "Edytuj"
"Edit Roles and Permissions": "Edytuj role i uprawnienia"
"Edit file": "Edytuj plik"
"Enable %username%": "Aktywuj %username%"
"Everybody": "Wszyscy"
"Everything is up to date!": "Wszystko jest aktualne!"
"Excerpt": "Fragment"
"Expand sidebar": "Rozwiń pasek boczny"
"Extend %boltname%": "Rozszerz %boltname%"
"Extension": "Rozszerzenie"
"Extensions": "Rozszerzenia"
"Extras": "Dodatki"
"File": "Plik"
"File Management": "Zarządzanie plikami"
"Filelist": "Lista plików"
"Files": "Pliki"
"Files in %s": "Pliki w %s"
"Filesize": "Rozmiar pliku"
"Filter": "Filtr"
"Filtering": "Filtrowanie"
"Filtering …": "Filtrowanie …"
"Find": "Znajdź"
"Folders": "Katalogi"
"Geolocation": "Geolokalizacja"
"Global Permissions": "Globalne uprawnienia"
"Hints:": "Wskazówki"
"Html": "HTML"
"IP address": "Adres IP"
"Id": "ID"
"Image": "Obraz"
"Imagelist": "Lista obrazów"
"Info": "Info"
"Install Package": "Zainstaluj pakiet"
"Install This Version": "Zainstaluj tą wersję"
"Install a new Extension": "Zainstaluj nowe rozszerzenie"
"Install all Packages": "Zainstaluj wszystkie pakiety"
"Install all updates": "Zainstaluj wszystkie aktualizacje"
"Installation complete": "Instalacja zakończona"
"Installing package": "Instalowanie pakietu"
"Last known IP": "Ostatnie znane IP"
"Last seen": "Ostatnio widziany"
"Login": "Zaloguj"
"Logout": "Wyloguj"
"Main configuration": "Główna konfiguracja"
"Menu setup": "Ustawienia menu"
"Message:": "Wiadomość:"
"Messages": "Wiadomości"
"Modified": "Zmodyfikowany"
"More info/help": "Więcej informacji/pomoc"
"None": "Żaden"
"Not published": "Nie opublikowane"
"Not yet installed.": "Nie został jeszcze zainstalowany."
"Note:": "Notatka:"
"Options": "Opcje"
"Overview": "Przegląd"
"Owner": "Właściciel"
"Owner:": "Właściciel:"
"Path": "Ścieżka"
"Path to image file": "Ścieżka do pliku obrazu"
"Path:": "Ścieżka:"
"Permission denied": "Brak dostępu"
"Permissions": "Uprawnienia"
"Please log on.": "Proszę się zalogować"
"Please provide a username": "Prosze podać nazwę użytkownika"
"Preview": "Podgląd"
"Profile": "Profil"
"Publication date:": "Data publikacji:"
"Publish selected": "Opublikuj wybrane"
"Published": "Opublikowany"
"Read more": "Czytaj dalej"
"Related content": "Powiązana zawartość"
"Related content:": "Powiązana zawartość:"
"Relationships": "Relacje"
"Roles": "Role"
"Roles and Permissions": "Role i uprawnienia"
"Search": "Szukaj"
"Search …": "Szukaj …"
"Select": "Wybierz"
"Select a page": "Wybierz stronę"
"Select all": "Wybierz wszystko"
"Select file …": "Wybierz plik …"
"Session expires": "Sesja wygasła"
"Session resumed.": "Sesja wznowiona."
"Settings": "Ustawienia"
"Size": "Rozmiar"
<<<<<<< HEAD
"Stack": "Stos"
=======
>>>>>>> c833e22c
"Status": "Status"
"Status:": "Status:"
"Tag": "Tag"
"Tags": "Tagi"
"Template": "Szablon"
"Textarea": "Pole tekstowe"
"Tip:": "Wskazówka:"
"Title": "Tytuł"
"Translations": "Tłumaczenia"
"Uninstall": "Odinstaluj"
"Updates": "Aktualizacje"
"Upload": "Prześlij"
"Upload file": "Prześlij plik"
"Upload image": "Prześlij obraz"
"Upload not allowed": "Przesyłanie plików jest niedozwolone"
"Uploaded files": "Przesłane pliki"
"Uploading to this folder is not allowed.": "Przesyłanie plików do tego katalogu jest niedozwolone."
"Username": "Nazwa użytkownika"
"Users": "Użytkownicy"
"Users & Permissions": "Użytkownicy & uprawnienia"
"Version": "Wersja"
"Versions": "Wersje"
"Video": "Wideo"
"View site": "Zobacz stronę"<|MERGE_RESOLUTION|>--- conflicted
+++ resolved
@@ -1,8 +1,4 @@
-<<<<<<< HEAD
-# app/resources/translations/pl_PL/messages.pl_PL.yml – generated on 2015-02-25 01:55:25 Europe/Warsaw
-=======
-# app/resources/translations/pl_PL/messages.pl_PL.yml – generated on 2015-02-25 01:54:07 Europe/Warsaw
->>>>>>> c833e22c
+# app/resources/translations/pl_PL/messages.pl_PL.yml – generated on 2015-02-25 02:09:04 Europe/Warsaw
 
 # Warning: Translations are in the process of being moved to a new keyword-based translation
 #          at the moment. This is an ongoing process. Translations currently in the 
@@ -13,21 +9,12 @@
 #          in order to prevent merge conflicts.
 
 #  no unused messages
-<<<<<<< HEAD
 # 203 untranslated messages
 # 137 untranslated keyword based messages
 # 200 translations
 #  no keyword based translations
 
 #--- 203 untranslated messages ------------------------------------------------
-=======
-# 204 untranslated messages
-# 137 untranslated keyword based messages
-# 199 translations
-#  no keyword based translations
-
-#--- 204 untranslated messages ------------------------------------------------
->>>>>>> c833e22c
 
 "Alt": #
 "Body": #
@@ -129,11 +116,7 @@
 "Something went wrong": #
 "Sophisticated, lightweight & simple CMS": #
 "Stable versions": #
-<<<<<<< HEAD
-=======
-"Stack": Stos
->>>>>>> c833e22c
-"Taxonomy": #
+"Taxonomy": Taksonomia
 "Teaser": #
 "Testing connection to extension server failed: %errormessage%": #
 "That user does not exist.": #
@@ -377,11 +360,7 @@
 "panel.latest-activity.unknown": # "unknown"
 "panel.user-actions.button.add": # "Add a new user"
 
-<<<<<<< HEAD
 #--- 200 translations ---------------------------------------------------------
-=======
-#--- 199 translations ---------------------------------------------------------
->>>>>>> c833e22c
 
 "%name% № %id%": "%name% nr %id%"
 "%s files could not be deleted. You should delete them manually.": "%s pliki nie mogą zostać usunięte. Należy usunąć je ręcznie."
@@ -558,10 +537,7 @@
 "Session resumed.": "Sesja wznowiona."
 "Settings": "Ustawienia"
 "Size": "Rozmiar"
-<<<<<<< HEAD
 "Stack": "Stos"
-=======
->>>>>>> c833e22c
 "Status": "Status"
 "Status:": "Status:"
 "Tag": "Tag"
