{% macro changelogdetails(entry) %}
        {% import '_macro.twig' as macro %}

<<<<<<< HEAD
        <h3>"{{ entry.title }}" {{ macro.changelogmutation(entry.effectiveMutationType) }} {{ macro.datetime(entry.date) }} {{ __('by') }} {{ entry.username }}</h3>
=======
        <h3>"{{ entry.title }}" {{ pretty.changelogmutation(entry.effectiveMutationType) }} {{ pretty.datetime(entry.date) }} {{ __('by') }} {{ entry.username }}</h3>
        {% if isChangelogEnabled() %}
            <h4>{{ entry.comment }}</h4>
        {% endif %}

>>>>>>> 683f06e5
        <table class="table table-bordered table-condensed table-changelog-details">
            <thead>
            <tr><th>{{ __('field') }}</th><th>{{ __('old value') }}</th><th>{{ __('new value') }}</th></tr>
            </thead>
            <tbody>
            {% for key, fieldDiff in entry.parsedDiff %}
            <tr>
                <td>{{ key }}</td>
                <td class="source-code">{{ fieldDiff[0] }}</td>
                <td class="source-code">{{ fieldDiff[1] }}</td>
            </tr>
            {% endfor %}
            </tbody>
        </table>
{% endmacro %}<|MERGE_RESOLUTION|>--- conflicted
+++ resolved
@@ -1,15 +1,11 @@
 {% macro changelogdetails(entry) %}
         {% import '_macro.twig' as macro %}
 
-<<<<<<< HEAD
         <h3>"{{ entry.title }}" {{ macro.changelogmutation(entry.effectiveMutationType) }} {{ macro.datetime(entry.date) }} {{ __('by') }} {{ entry.username }}</h3>
-=======
-        <h3>"{{ entry.title }}" {{ pretty.changelogmutation(entry.effectiveMutationType) }} {{ pretty.datetime(entry.date) }} {{ __('by') }} {{ entry.username }}</h3>
         {% if isChangelogEnabled() %}
             <h4>{{ entry.comment }}</h4>
         {% endif %}
 
->>>>>>> 683f06e5
         <table class="table table-bordered table-condensed table-changelog-details">
             <thead>
             <tr><th>{{ __('field') }}</th><th>{{ __('old value') }}</th><th>{{ __('new value') }}</th></tr>
