--- conflicted
+++ resolved
@@ -43,12 +43,7 @@
         var ckeditor_lang="{{ app.locale|default('en') }}";
     </script>
 
-<<<<<<< HEAD
     <script src="{{ paths.app }}view/js/bootbox.min.js"></script>
-
-    <script>var ckeditor_lang="{{ app.locale|default('en') }}";</script>
-=======
->>>>>>> a27f5a5c
     <script src="{{ paths.app }}view/js/modernizr.custom.2.8.2.js"></script>
     <script src="{{ paths.app }}view/js/bolt.js"></script>
 
