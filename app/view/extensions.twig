{% include '_header.twig' with { 'active':'settings' } %}

<div class="col-lg-12">
    <h1 class="page-header">{{ title }}</h1>
</div>


<div class="row">

<<<<<<< HEAD
    <div class="col-md-6">
        <div class="panel panel-default">
            <div class="panel-heading">
                {{ __('Enabled extensions') }}
            </div>
            <!-- .panel-heading -->
            <div class="panel-body">
                <div class="panel-group" id="enabledExtensions">
=======
    <div class="span6">
        <h4>{{ __('Enabling extensions:') }}</h4>

        {{ app.translator.trans('extension.enable',{},'infos')|raw }}

    </div>

</div>

<div class="row-fluid">

    <div class="span6">
        <h2>{{ __('Enabled extensions') }}</h2>
>>>>>>> f13e8d7a

                    {% for extension in extensions if extension.enabled %}

                        {% include '_sub_extension.twig' with {extension: extension, panelgroup: 'enabledExtensions'} %}

                    {% else %}
                        <p>{{ __('No enabled extensions..') }}</p>
                    {% endfor %}

                </div>
            </div>
        </div>
    </div>


    <div class="col-md-6">
        <div class="panel panel-default">
            <div class="panel-heading">
                {{ __('Disabled extensions') }}
            </div>
            <!-- .panel-heading -->
            <div class="panel-body">
                <div class="panel-group" id="disabledExtensions">

                    {% for extension in extensions if not extension.enabled %}

                        {% include '_sub_extension.twig' with {extension: extension, panelgroup: 'disabledExtensions'} %}

                    {% else %}
                    <p>{{ __('No disabled extensions..') }}</p>
                    {% endfor %}

            </div>
        </div>
    </div>

</div>

<<<<<<< HEAD
    <div class="row">

        <div class="col-md-6">
            <h4>{{ __('Enabling extensions:') }}</h4>

            {{ app.translator.trans('extension.enable',{},'infos')|raw }}
=======
>>>>>>> f13e8d7a




    <div class="modal" id="myModal" tabindex="-1" role="dialog" aria-labelledby="myModalLabel" aria-hidden="true">
        <div class="modal-dialog">
            <div class="modal-content">
                <div class="modal-body">
                    <p>&nbsp;</p>
                </div>
                <div class="modal-footer">
                    <button class="btn btn-primary" data-dismiss="modal" aria-hidden="true">{{ __('Close') }}</button>
                </div>
            </div>
        </div>
    </div>



{% include '_footer.twig' %}<|MERGE_RESOLUTION|>--- conflicted
+++ resolved
@@ -7,7 +7,6 @@
 
 <div class="row">
 
-<<<<<<< HEAD
     <div class="col-md-6">
         <div class="panel panel-default">
             <div class="panel-heading">
@@ -16,21 +15,6 @@
             <!-- .panel-heading -->
             <div class="panel-body">
                 <div class="panel-group" id="enabledExtensions">
-=======
-    <div class="span6">
-        <h4>{{ __('Enabling extensions:') }}</h4>
-
-        {{ app.translator.trans('extension.enable',{},'infos')|raw }}
-
-    </div>
-
-</div>
-
-<div class="row-fluid">
-
-    <div class="span6">
-        <h2>{{ __('Enabled extensions') }}</h2>
->>>>>>> f13e8d7a
 
                     {% for extension in extensions if extension.enabled %}
 
@@ -69,16 +53,16 @@
 
 </div>
 
-<<<<<<< HEAD
     <div class="row">
 
         <div class="col-md-6">
             <h4>{{ __('Enabling extensions:') }}</h4>
 
             {{ app.translator.trans('extension.enable',{},'infos')|raw }}
-=======
->>>>>>> f13e8d7a
 
+        </div>
+
+    </div>
 
 
 
@@ -96,5 +80,4 @@
     </div>
 
 
-
 {% include '_footer.twig' %}