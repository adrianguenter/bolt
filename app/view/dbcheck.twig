{% extends 'base.twig' %}
{% block content %}
    {% if modifications is defined %}
        <h4>{{ __('Modifications made to the database:') }}</h4>
        <ul>
        {% for item in modifications %}
            <li>{{ item|tt }}</li>
        {% endfor %}
        </ul>
        <p>
            {{ __('Your database is now up to date.') }}
        </p>
        <form action="{{ path('dbcheck') }}" method="GET">
            <p>
                <button type="submit" class="btn btn-default btn-primary">{{ __('Check again') }}</button>
            </p>
        </form>
    {% elseif required_modifications %}
        <h4>{{ __('Modifications needed:') }}</h4>
        <ul>
        {% for item in required_modifications %}
            <li>{{ item|tt }}</li>
        {% endfor %}
        </ul>
        <form action="{{ path('dbupdate') }}" method="POST">
            <p>
                <button type="submit" class="btn btn-default btn-primary">{{ __('Update the database') }}</button>
            </p>
        </form>
    {% else %}
        {{ __("Your database is already up to date.") }}
        {% if isallowed('prefill') %}
<<<<<<< HEAD
        <br><br><p><b>{{ __('Tip:') }}</b>
        {{ __('Add some sample <a href=\'%url%\' class=\'btn btn-default btn-small\'>Records with Loripsum text</a>', { '%url%' : path('prefill')}) }}
=======
        <br><br><p class="well"><b>{{ __('Tip:') }}</b>
        {{ __('Add some sample <a href=\'%url%\' class=\'btn btn-small\'>Records with Loripsum text</a>', { '%url%' : path('prefill')}) }}
>>>>>>> 6a9289c9
        </p>
        {% endif %}
    {% endif %}
{% endblock %}<|MERGE_RESOLUTION|>--- conflicted
+++ resolved
@@ -30,13 +30,8 @@
     {% else %}
         {{ __("Your database is already up to date.") }}
         {% if isallowed('prefill') %}
-<<<<<<< HEAD
-        <br><br><p><b>{{ __('Tip:') }}</b>
-        {{ __('Add some sample <a href=\'%url%\' class=\'btn btn-default btn-small\'>Records with Loripsum text</a>', { '%url%' : path('prefill')}) }}
-=======
         <br><br><p class="well"><b>{{ __('Tip:') }}</b>
         {{ __('Add some sample <a href=\'%url%\' class=\'btn btn-small\'>Records with Loripsum text</a>', { '%url%' : path('prefill')}) }}
->>>>>>> 6a9289c9
         </p>
         {% endif %}
     {% endif %}
