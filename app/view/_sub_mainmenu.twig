<<<<<<< HEAD
<div class="navbar-collapse">
    <ul class="navbar pull-right">
=======
<div class="sidebar-collapse">
    <ul class="nav" id="side-menu">
>>>>>>> 6a9289c9
        {% if app.session.get('user') is not null %}

            <li class="sidebar-search">
                <div class="input-group custom-search-form">
                    <input type="text" class="form-control" placeholder="Search...">
                            <span class="input-group-btn">
                                <button class="btn btn-default" type="button">
                                    <i class="fa fa-search"></i>
                                </button>
                            </span>
                </div>
                <!-- /input-group -->
            </li>

            {# Link to Dashboard  #}
            <li class="{% if active in ['', 'dashboard'] %}active {% endif %}"><a href="{{ path('dashboard') }}">
<<<<<<< HEAD
                <i class="fa fa-home"></i> {{ __('Dashboard') }}</a></li>
=======
                <i class="fa fa-dashboard"></i> {{ __('Dashboard') }}</a></li>
>>>>>>> 6a9289c9

            {# Menu with Contenttypes where showinmenu is set true #}
            {% for slug, contenttype in app.config.get('contenttypes') %}
                {% if isallowed('contenttype:' ~ slug) and contenttype.showinmenu %}
                    <li class="{% if content.contenttype.slug==slug %}active {% endif %}dropdown">
                        <a href="#" class="dropdown-toggle" data-toggle="dropdown">
<<<<<<< HEAD
                            <i class="{% if contenttype.icon %}{{ contenttype.icon }}{% else %}icon-sitemap{% endif %}"></i> {{ __(contenttype.name) }} <b class="caret"></b>
                        </a>
                        <ul class="dropdown-menu">
=======
                            <i class="{% if contenttype.icon %}fa {{ contenttype.icon }}{% else %}fa fa-th-list{% endif %}"></i> {{ __(contenttype.name) }} <span class="fa arrow"></span>
                        </a>
                        <ul class="dropdown-menu pull-right">
>>>>>>> 6a9289c9
                            {% setcontent entries = slug where { status: 'published' } %}
                            {% set lastgroup = "----" %}
                            {% for entry in entries %}
                                {# If we have 'grouping', print the row with the groupname.. #}
                                {% if loop.first or entry.group.name != lastgroup %}
                                    {% if entry.group.name  %}
                                        {% if not loop.first %}<li class="divider"></li>{% endif %}
                                        <li class="nav-header">{{ entry.group.name }}</li>
                                    {% endif %}
                                {% endif %}
                                {% if entry.taxonomy %}
                                    <li>
<<<<<<< HEAD
                                        <a href="{% if contenttype.relationview %}{{ path('relatedto', { 'contenttypeslug': slug, 'id': entry.id }) }}{% else %}{{ path('editcontent', { 'contenttypeslug': slug, 'id': entry.id }) }}{% endif %}"><i class="{% if contenttype.icon %}{{ contenttype.icon }}{% else %}icon-tasks{% endif %}"></i> {% if entry.title|length > 15 %}{{ entry.title|slice(0, 15) }}…{% else %}{{ entry.title }}{% endif %}</a>
=======
                                        <a href="{% if contenttype.relationview %}{{ path('relatedto', { 'contenttypeslug': slug, 'id': entry.id }) }}{% else %}{{ path('editcontent', { 'contenttypeslug': slug, 'id': entry.id }) }}{% endif %}"><i class="{% if contenttype.icon %}fa {{ contenttype.icon }}{% else %}fa fa-square{% endif %}"></i> {% if entry.title|length > 15 %}{{ entry.title|slice(0, 15) }}…{% else %}{{ entry.title }}{% endif %}</a>
>>>>>>> 6a9289c9
                                    </li>
                                {% endif %}
                                {% if entry.group.name is defined and (loop.first or entry.group.name != lastgroup) %}
                                    {% set lastgroup = entry.group.name %}
                                {% endif %}
                            {% endfor %}

                            <li class="divider"></li>
                            <li><a href="{{ path('overview', { 'contenttypeslug': slug }) }}">
<<<<<<< HEAD
                                    <i class="icon-tasks"></i> {{ __('View %contenttypes%', {'%contenttypes%': contenttype.name}) }}</a></li>
                            {% if isallowed('contenttype:' ~ slug ~ ':create') %}
                                <li><a href="{{ path('editcontent', { 'contenttypeslug': slug, 'id': '' }) }}">
                                        <i class="icon-plus"></i> {{ __('New %contenttype%',{'%contenttype%': contenttype.singular_name}) }}</a></li>
=======
                                    <i class="fa fa-th-list"></i> {{ __('View %contenttypes%', {'%contenttypes%': contenttype.name}) }}</a></li>
                            {% if isallowed('contenttype:' ~ slug ~ ':create') %}
                                <li><a href="{{ path('editcontent', { 'contenttypeslug': slug, 'id': '' }) }}">
                                        <i class="fa fa-plus"></i> {{ __('New %contenttype%',{'%contenttype%': contenttype.singular_name}) }}</a></li>
>>>>>>> 6a9289c9
                            {% endif %}
                        </ul>
                    </li>
                {% endif %}
            {% endfor %}

            {# Menu with all Contenttypes #}
            <li class="{% if active=='content' and not content.contenttype.showinmenu %}active {% endif %}dropdown">
                <a href="#" class="dropdown-toggle" data-toggle="dropdown">
<<<<<<< HEAD
                    <i class="fa fa-sitemap"></i> {{ __('Content') }} <b class="caret"></b>
=======
                    <i class="fa fa-sitemap"></i> {{ __('Content') }} <span class="fa arrow"></span>
>>>>>>> 6a9289c9
                </a>
                <ul class="dropdown-menu pull-right">
                    {% for slug, contenttype in app.config.get('contenttypes') %}
                        {% if isallowed('contenttype:' ~ slug) and not contenttype.showinmenu %}
                            <li><a href="{{ path('overview', { 'contenttypeslug': slug }) }}">
<<<<<<< HEAD
                                <i class="{% if contenttype.icon %}{{ contenttype.icon }}{% else %}fa fa-tasks{% endif %}"></i> {{ __('View %contenttypes%', {'%contenttypes%': contenttype.name}) }}</a></li>
=======
                                <i class="{% if contenttype.icon %}fa {{ contenttype.icon }}{% else %}fa fa-th-list{% endif %}"></i> {{ __('View %contenttypes%', {'%contenttypes%': contenttype.name}) }}</a></li>
>>>>>>> 6a9289c9
                            {% if loop.length < 5 %}
                                {% if isallowed('contenttype:' ~ slug ~ ':create') %}
                                <li><a href="{{ path('editcontent', { 'contenttypeslug': slug, 'id': '' }) }}">
                                    <i class="fa fa-plus"></i> {{ __('New %contenttype%',{'%contenttype%': contenttype.singular_name}) }}</a></li>
                                {% endif %}
                                {% if not loop.last %}<li class="divider"></li>{% endif %}
                            {% endif %}
                        {% endif %}
                    {% endfor %}

                </ul>
            </li>

            {# Menu with all settings #}
            {% if isallowed('settings') %}
            <li class="{% if active=='settings' %}active {% endif %}dropdown">
                <a href="#" class="dropdown-toggle" data-toggle="dropdown"><i class="fa fa-cogs"></i> {{ __('Settings') }}
<<<<<<< HEAD
                    <b class="caret"></b>
=======
                    <span class="fa arrow"></span>
>>>>>>> 6a9289c9
                </a>
                <ul class="dropdown-menu pull-right">
                    {% if isallowed('files:config') %}
<<<<<<< HEAD
                        <li class="navbar-header">{{ __('Configuration') }}</li>
=======
                        <li class="nav-header">{{ __('Configuration') }}</li>
>>>>>>> 6a9289c9
                        <li><a href="{{ path('users') }}"><i class="fa fa-group"></i> {{ __('Users') }}</a></li>
                        <li><a href="{{ path('fileedit', { 'file': 'app/config/config.yml'}) }}">
                            <i class="fa fa-cog"></i> {{ __('Configuration') }}</a></li>
                        <li><a href="{{ path('fileedit', { 'file': 'app/config/contenttypes.yml'}) }}">
                            <i class="fa fa-hdd-o"></i> {{ __('Contenttypes') }}</a></li>
                        <li><a href="{{ path('fileedit', { 'file': 'app/config/taxonomy.yml'}) }}">
                            <i class="fa fa-tags"></i> {{ __('Taxonomy') }}</a></li>
                        <li><a href="{{ path('fileedit', { 'file': 'app/config/menu.yml'}) }}">
                            <i class="fa fa-list"></i> {{ __('Menu setup') }}</a></li>
                        <li><a href="{{ path('fileedit', { 'file': 'app/config/routing.yml'}) }}">
                            <i class="fa fa-random"></i> {{ __('Routing setup') }}</a></li>
                        <li class="divider"></li>
                    {% endif %}

                    {% if app.extensions.hasMenuoptions %}
                        <li class="navbar-header">{{ __('Extensions') }}</li>
                        {% for extension in app.extensions.getMenuoptions %}
                            <li>
                                <a href="{{ extension.path }}">
                                    <i class="{{ extension.icon|default('icon-expand') }}"></i>
                                    {{ extension.label }}
                                </a>
                            </li>
                        {% endfor %}
                        <li class="divider"></li>
                    {% endif %}
                    <li class="navbar-header">{{ __('Maintenance') }}</li>
                    {% if isallowed('extensions') %}
                        <li><a href="{{ path('extensions') }}"><i class="fa fa-briefcase"></i> {{ __('Extensions') }}</a></li>
                    {% endif %}
                    {% if isallowed('dbupdate') %}
                        <li><a href="{{ path('dbcheck') }}"><i class="fa fa-wrench"></i> {{ __('Check database') }}</a></li>
                    {% endif %}
                    {% if isallowed('clearcache') %}
                        <li><a href="{{ path('clearcache') }}"><i class="fa fa-magic"></i> {{ __('Clear the cache') }}</a></li>
                    {% endif %}
                    {% if isallowed('activitylog') %}
                        <li><a href="{{ path('activitylog') }}"><i class="fa fa-file"></i> {{ __('Activity log') }}</a></li>
                    {% endif %}
                    <li class="divider"></li>
                    <li class="navbar-header">{{ __('File Management') }}</li>
                    {% if isallowed('files:theme') %}
<<<<<<< HEAD
                        <li><a href="{{ path('files', { 'path': 'theme' }) }}"><i class="fa fa-hdd-o"></i> {{ __('View / edit Templates') }}</a></li>
                    {% endif %}
                    {% if isallowed('files:uploads') %}
                        <li><a href="{{ path('files', { 'path': 'files'}) }}"><i class="fa fa-hdd-o"></i> {{ __('Uploaded files') }}</a></li>
                    {% endif %}
                    {% if isallowed('translation') %}
                    <li class="divider"></li>
                    <li class="navbar-header">{{ __('Translations') }}</li>
=======
                        <li><a href="{{ path('files', { 'path': 'theme' }) }}"><i class="fa fa-desktop"></i> {{ __('View / edit Templates') }}</a></li>
                    {% endif %}
                    {% if isallowed('files:uploads') %}
                        <li><a href="{{ path('files', { 'path': 'files'}) }}"><i class="fa fa-folder-open"></i> {{ __('Uploaded files') }}</a></li>
                    {% endif %}
                    {% if isallowed('translation') %}
                    <li class="divider"></li>
                    <li class="nav-header">{{ __('Translations') }}</li>
>>>>>>> 6a9289c9
                        <li><a href="{{ path('translation', { 'domain': 'messages' }) }}"><i class="fa fa-flag"></i> {{ __('Messages') }}</a></li>
                        <li><a href="{{ path('translation', { 'domain': 'infos'}) }}"><i class="fa fa-flag"></i> {{ __('Long messages') }}</a></li>
                        <li><a href="{{ path('translation', { 'domain': 'contenttypes'}) }}"><i class="fa fa-flag"></i> {{ __('Contenttypes') }}</a></li>
                    {% endif %}

                </ul>
            </li>
            {% endif %}

<<<<<<< HEAD
            <li class="divider-vertical"></li>

            {# View site #}
            <li>

                {% if content.link %}
                    <a href="{{ content.link }}" target="_blank"><i class="fa fa-external-link"></i> {{ __('View %contenttype%', {'%contenttype%': content.contenttype.singular_name}) }}</a>
                {% else %}
                    <a href="{{ paths.root }}" target="_blank"><i class="icon-external-link"></i> {{ __('View site') }}</a>
                {% endif %}

            </li>

            <li class="divider-vertical"></li>

            {# Logout #}
            <li>
                <form action="{{ path('logout') }}" method="POST">
                    <button class="btn btn-link" type="submit">
                        <i class="fa fa-signout"></i> {{ __('Logout %name%', {'%name%': user.displayname|trimtext(16)}) }}
                    </button>
                </form>
            </li>
=======
>>>>>>> 6a9289c9
        {% else %}

            <li class="divider-vertical"></li>

            {# View site #}
            <li>
                <a href="{{ paths.root }}" target="_blank"><i class="fa fa-external-link"></i> {{ __('View site') }}</a>
            </li>

            <li class="divider-vertical"></li>

            {# Login #}
            <li>
                <a href="{{ path('login') }}"><i class="fa fa-signin"></i> {{ __('Login') }}</a>
            </li>
        {% endif %}
    </ul>
<<<<<<< HEAD
</div><!--/.navbar-collapse -->
=======
    <!-- /#side-menu -->
</div>
<!-- /.sidebar-collapse -->
>>>>>>> 6a9289c9
<|MERGE_RESOLUTION|>--- conflicted
+++ resolved
@@ -1,10 +1,5 @@
-<<<<<<< HEAD
-<div class="navbar-collapse">
-    <ul class="navbar pull-right">
-=======
 <div class="sidebar-collapse">
     <ul class="nav" id="side-menu">
->>>>>>> 6a9289c9
         {% if app.session.get('user') is not null %}
 
             <li class="sidebar-search">
@@ -21,26 +16,16 @@
 
             {# Link to Dashboard  #}
             <li class="{% if active in ['', 'dashboard'] %}active {% endif %}"><a href="{{ path('dashboard') }}">
-<<<<<<< HEAD
-                <i class="fa fa-home"></i> {{ __('Dashboard') }}</a></li>
-=======
                 <i class="fa fa-dashboard"></i> {{ __('Dashboard') }}</a></li>
->>>>>>> 6a9289c9
 
             {# Menu with Contenttypes where showinmenu is set true #}
             {% for slug, contenttype in app.config.get('contenttypes') %}
                 {% if isallowed('contenttype:' ~ slug) and contenttype.showinmenu %}
                     <li class="{% if content.contenttype.slug==slug %}active {% endif %}dropdown">
                         <a href="#" class="dropdown-toggle" data-toggle="dropdown">
-<<<<<<< HEAD
-                            <i class="{% if contenttype.icon %}{{ contenttype.icon }}{% else %}icon-sitemap{% endif %}"></i> {{ __(contenttype.name) }} <b class="caret"></b>
-                        </a>
-                        <ul class="dropdown-menu">
-=======
                             <i class="{% if contenttype.icon %}fa {{ contenttype.icon }}{% else %}fa fa-th-list{% endif %}"></i> {{ __(contenttype.name) }} <span class="fa arrow"></span>
                         </a>
                         <ul class="dropdown-menu pull-right">
->>>>>>> 6a9289c9
                             {% setcontent entries = slug where { status: 'published' } %}
                             {% set lastgroup = "----" %}
                             {% for entry in entries %}
@@ -53,11 +38,7 @@
                                 {% endif %}
                                 {% if entry.taxonomy %}
                                     <li>
-<<<<<<< HEAD
-                                        <a href="{% if contenttype.relationview %}{{ path('relatedto', { 'contenttypeslug': slug, 'id': entry.id }) }}{% else %}{{ path('editcontent', { 'contenttypeslug': slug, 'id': entry.id }) }}{% endif %}"><i class="{% if contenttype.icon %}{{ contenttype.icon }}{% else %}icon-tasks{% endif %}"></i> {% if entry.title|length > 15 %}{{ entry.title|slice(0, 15) }}…{% else %}{{ entry.title }}{% endif %}</a>
-=======
                                         <a href="{% if contenttype.relationview %}{{ path('relatedto', { 'contenttypeslug': slug, 'id': entry.id }) }}{% else %}{{ path('editcontent', { 'contenttypeslug': slug, 'id': entry.id }) }}{% endif %}"><i class="{% if contenttype.icon %}fa {{ contenttype.icon }}{% else %}fa fa-square{% endif %}"></i> {% if entry.title|length > 15 %}{{ entry.title|slice(0, 15) }}…{% else %}{{ entry.title }}{% endif %}</a>
->>>>>>> 6a9289c9
                                     </li>
                                 {% endif %}
                                 {% if entry.group.name is defined and (loop.first or entry.group.name != lastgroup) %}
@@ -67,17 +48,10 @@
 
                             <li class="divider"></li>
                             <li><a href="{{ path('overview', { 'contenttypeslug': slug }) }}">
-<<<<<<< HEAD
-                                    <i class="icon-tasks"></i> {{ __('View %contenttypes%', {'%contenttypes%': contenttype.name}) }}</a></li>
-                            {% if isallowed('contenttype:' ~ slug ~ ':create') %}
-                                <li><a href="{{ path('editcontent', { 'contenttypeslug': slug, 'id': '' }) }}">
-                                        <i class="icon-plus"></i> {{ __('New %contenttype%',{'%contenttype%': contenttype.singular_name}) }}</a></li>
-=======
                                     <i class="fa fa-th-list"></i> {{ __('View %contenttypes%', {'%contenttypes%': contenttype.name}) }}</a></li>
                             {% if isallowed('contenttype:' ~ slug ~ ':create') %}
                                 <li><a href="{{ path('editcontent', { 'contenttypeslug': slug, 'id': '' }) }}">
                                         <i class="fa fa-plus"></i> {{ __('New %contenttype%',{'%contenttype%': contenttype.singular_name}) }}</a></li>
->>>>>>> 6a9289c9
                             {% endif %}
                         </ul>
                     </li>
@@ -87,21 +61,13 @@
             {# Menu with all Contenttypes #}
             <li class="{% if active=='content' and not content.contenttype.showinmenu %}active {% endif %}dropdown">
                 <a href="#" class="dropdown-toggle" data-toggle="dropdown">
-<<<<<<< HEAD
-                    <i class="fa fa-sitemap"></i> {{ __('Content') }} <b class="caret"></b>
-=======
                     <i class="fa fa-sitemap"></i> {{ __('Content') }} <span class="fa arrow"></span>
->>>>>>> 6a9289c9
                 </a>
                 <ul class="dropdown-menu pull-right">
                     {% for slug, contenttype in app.config.get('contenttypes') %}
                         {% if isallowed('contenttype:' ~ slug) and not contenttype.showinmenu %}
                             <li><a href="{{ path('overview', { 'contenttypeslug': slug }) }}">
-<<<<<<< HEAD
-                                <i class="{% if contenttype.icon %}{{ contenttype.icon }}{% else %}fa fa-tasks{% endif %}"></i> {{ __('View %contenttypes%', {'%contenttypes%': contenttype.name}) }}</a></li>
-=======
                                 <i class="{% if contenttype.icon %}fa {{ contenttype.icon }}{% else %}fa fa-th-list{% endif %}"></i> {{ __('View %contenttypes%', {'%contenttypes%': contenttype.name}) }}</a></li>
->>>>>>> 6a9289c9
                             {% if loop.length < 5 %}
                                 {% if isallowed('contenttype:' ~ slug ~ ':create') %}
                                 <li><a href="{{ path('editcontent', { 'contenttypeslug': slug, 'id': '' }) }}">
@@ -119,19 +85,11 @@
             {% if isallowed('settings') %}
             <li class="{% if active=='settings' %}active {% endif %}dropdown">
                 <a href="#" class="dropdown-toggle" data-toggle="dropdown"><i class="fa fa-cogs"></i> {{ __('Settings') }}
-<<<<<<< HEAD
-                    <b class="caret"></b>
-=======
                     <span class="fa arrow"></span>
->>>>>>> 6a9289c9
                 </a>
                 <ul class="dropdown-menu pull-right">
                     {% if isallowed('files:config') %}
-<<<<<<< HEAD
                         <li class="navbar-header">{{ __('Configuration') }}</li>
-=======
-                        <li class="nav-header">{{ __('Configuration') }}</li>
->>>>>>> 6a9289c9
                         <li><a href="{{ path('users') }}"><i class="fa fa-group"></i> {{ __('Users') }}</a></li>
                         <li><a href="{{ path('fileedit', { 'file': 'app/config/config.yml'}) }}">
                             <i class="fa fa-cog"></i> {{ __('Configuration') }}</a></li>
@@ -174,16 +132,6 @@
                     <li class="divider"></li>
                     <li class="navbar-header">{{ __('File Management') }}</li>
                     {% if isallowed('files:theme') %}
-<<<<<<< HEAD
-                        <li><a href="{{ path('files', { 'path': 'theme' }) }}"><i class="fa fa-hdd-o"></i> {{ __('View / edit Templates') }}</a></li>
-                    {% endif %}
-                    {% if isallowed('files:uploads') %}
-                        <li><a href="{{ path('files', { 'path': 'files'}) }}"><i class="fa fa-hdd-o"></i> {{ __('Uploaded files') }}</a></li>
-                    {% endif %}
-                    {% if isallowed('translation') %}
-                    <li class="divider"></li>
-                    <li class="navbar-header">{{ __('Translations') }}</li>
-=======
                         <li><a href="{{ path('files', { 'path': 'theme' }) }}"><i class="fa fa-desktop"></i> {{ __('View / edit Templates') }}</a></li>
                     {% endif %}
                     {% if isallowed('files:uploads') %}
@@ -191,8 +139,7 @@
                     {% endif %}
                     {% if isallowed('translation') %}
                     <li class="divider"></li>
-                    <li class="nav-header">{{ __('Translations') }}</li>
->>>>>>> 6a9289c9
+                    <li class="navbar-header">{{ __('Translations') }}</li>
                         <li><a href="{{ path('translation', { 'domain': 'messages' }) }}"><i class="fa fa-flag"></i> {{ __('Messages') }}</a></li>
                         <li><a href="{{ path('translation', { 'domain': 'infos'}) }}"><i class="fa fa-flag"></i> {{ __('Long messages') }}</a></li>
                         <li><a href="{{ path('translation', { 'domain': 'contenttypes'}) }}"><i class="fa fa-flag"></i> {{ __('Contenttypes') }}</a></li>
@@ -202,32 +149,6 @@
             </li>
             {% endif %}
 
-<<<<<<< HEAD
-            <li class="divider-vertical"></li>
-
-            {# View site #}
-            <li>
-
-                {% if content.link %}
-                    <a href="{{ content.link }}" target="_blank"><i class="fa fa-external-link"></i> {{ __('View %contenttype%', {'%contenttype%': content.contenttype.singular_name}) }}</a>
-                {% else %}
-                    <a href="{{ paths.root }}" target="_blank"><i class="icon-external-link"></i> {{ __('View site') }}</a>
-                {% endif %}
-
-            </li>
-
-            <li class="divider-vertical"></li>
-
-            {# Logout #}
-            <li>
-                <form action="{{ path('logout') }}" method="POST">
-                    <button class="btn btn-link" type="submit">
-                        <i class="fa fa-signout"></i> {{ __('Logout %name%', {'%name%': user.displayname|trimtext(16)}) }}
-                    </button>
-                </form>
-            </li>
-=======
->>>>>>> 6a9289c9
         {% else %}
 
             <li class="divider-vertical"></li>
@@ -245,10 +166,6 @@
             </li>
         {% endif %}
     </ul>
-<<<<<<< HEAD
-</div><!--/.navbar-collapse -->
-=======
     <!-- /#side-menu -->
 </div>
-<!-- /.sidebar-collapse -->
->>>>>>> 6a9289c9
+<!-- /.sidebar-collapse -->