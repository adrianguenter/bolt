--- conflicted
+++ resolved
@@ -38,11 +38,7 @@
 
                     <th>&nbsp;</th>
 
-<<<<<<< HEAD
-                    <th class='username hidden-xs'><a href='{% if request('order')=="datecreated" %}-{%endif%}datecreated'>{{ __('Meta') }}</a></th>
-=======
-                    <th class='username hide-phone'><a href='{{link}}{% if request('order')=="datecreated" %}-{%endif%}datecreated'>{{ __('Meta') }}</a></th>
->>>>>>> ab5e44e9
+                    <th class='username hidden-xs'><a href='{{link}}{% if request('order')=="datecreated" %}-{%endif%}datecreated'>{{ __('Meta') }}</a></th>
 
                     <th><a href='?'>{{ __('Actions') }}</a></th>
                     {% endblock %}
