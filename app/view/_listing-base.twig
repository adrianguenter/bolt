--- conflicted
+++ resolved
@@ -1,13 +1,9 @@
 {% import '_macro.twig' as macro %}
 
             {# If we have 'grouping', print the row with the groupname.. #}
-<<<<<<< HEAD
-            {% if not compact and content.group.name is defined and (loop.first or content.group.name != lastgroup) %}
+            {% if not compact and content.group.name is defined and (loop.first or content.group.name != lastgroup) and request('order') == '' %}
                 {% if not loop.first %}</tbody>{% endif %}
                 <tbody {% if isallowed('edit', contenttype) %}class="sortable"{% endif %}>
-=======
-            {% if not compact and content.group.name is defined and (loop.first or content.group.name != lastgroup) and request('order') == '' %}
->>>>>>> 86286e12
                 <tr class="grouping">
                     <th colspan="{% block listing_columns %}5{% endblock %}">
                         <h3 {% if loop.first %}class="first"{% endif %}>
