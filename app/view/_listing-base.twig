            {# If we have 'grouping', print the row with the groupname.. #}
            {% if not compact and content.group.name is defined and (loop.first or content.group.name != lastgroup) %}
                {% if not loop.first %}</tbody>{% endif %}
                <tbody {% if isallowed('edit', contenttype) %}class="sortable"{% endif %}>
                <tr class="grouping">
                    <th colspan="{% block listing_columns %}5{% endblock %}">
                        <h3 {% if loop.first %}class="first"{% endif %}>
                            {% if content.group.name  %}
                                {{ content.group.name }}
                            {% else %}
                                {{ __('(no group)') }}
                            {% endif %}
                        </h3>
                    </th>
                </tr>
            {% endif %}

            {# print the header for the first row.. #}
            {% if not compact and (loop.first or (content.group.name is defined and content.group.name != lastgroup)) %}
                {% set lastgroup = content.group.name|default %}
                {% if "filter" in app.request.query.all|keys %}
                    {% set filter = "filter=" ~ app.request.query.all.filter ~ "&" %}
                {% else %}
                    {% set filter = "" %}
                {% endif %}

                {% set link = "?" ~ filter ~ "order=" %}
                <tr>
                    {% block listing_header %}
                    {% if not compact and editable %}<th class="check hide-phone">
                        <input type="checkbox" name="checkRow" title="{{ __('Select all') }}" />
                        <input type="hidden" id="baseurl" value="{{ paths['hosturl'] }}{{ paths['bolt'] }}"></th>{% endif %}

                    <th class="hide-phone"><a href='{{link}}id {% if request('order')=="id ASC" %}DESC{%else%}ASC{%endif%}'>#</a></th>

                    <th style="width:80%"><a href='{{link}}title {% if request('order')=="title ASC" %}DESC{%else%}ASC{%endif%}'>
                        {{ __('Title') }} / {{ __('Excerpt') }}</a></th>

                    <th>&nbsp;</th>

                    <th class='username hide-phone'><a href='{{link}}datecreated {% if request('order')=="datecreated ASC" %}DESC{%else%}ASC{%endif%}'>{{ __('Meta') }}</a></th>

                    <th><a href='?'>{{ __('Actions') }}</a></th>
                    {% endblock %}
                </tr>
            {% endif %}

            <tr {% if content.status!='published' %}class="dim"{% endif %} id="item_{{content.id}}">
                {% block listing_id %}
                    {% if not compact and editable %}<td class='check hide-phone'>{% if isallowed('delete', contenttype) %}<input type="checkbox" name="checkRow" />{% endif %}</td>{% endif %}
                    <td class='id hide-phone'>№ {{content.id}}</td>
                {% endblock %}

                {% block listing_content %}
                    <td class='excerpt {% if not compact %}large{% endif %}'><span>
                        <strong class="show-phone">№ {{content.id}}. </strong>
                        <strong>
<<<<<<< HEAD
                            {% if content.relation  %}
                                <a href="{{ path('relatedto', { 'contenttypeslug': content.contenttype.slug, 'id': content.id }) }}" title="Slug: {{ content.slug }}">
=======
                            {% if editable %}
                                <a href="{{ path('editcontent', { 'contenttypeslug': content.contenttype.slug, 'id': content.id }) }}" title="Slug: {{ content.slug }}">
>>>>>>> 199bcce8
                                    {{content.getTitle}}
                                </a>
                            {% else %}
                                 <strong>
                                    {{content.getTitle}}
                                </strong>
                             {% endif %}
                        </strong>
                        {{ content.excerpt(excerptlength) }}
                                    </span></td>
                    <td class='listthumb'>
                        {% if content.getImage is not empty %}
                            {{content.getImage|fancybox(thumbsize, thumbsize*0.75, 'c')}}
                        {% endif %}
                    </td>
                {% endblock %}

                {% if not compact %}
                    {% block listing_meta %}
                        <td class='username hide-phone'>
                            <i class="icon-user"></i>
                                {% if content.user.displayname is defined %}
                                    {{ content.user.displayname|trimtext(15) }}
                                {% else %}
                                    <s>user {{ content.values.ownerid }} </s>
                                {% endif %}<br>
                            {% if content.status=="timed" %}
                                <i class="icon-time"></i> <time class="moment" datetime="{{ content.datepublish|date("c") }}" title="{{ content.datepublish }}">{{ content.datepublish }}</time><br>
                            {% else %}
                                <i class="icon-calendar"></i> {{ content.datepublish|date('d/m/Y') }}<br>
                            {% endif %}

                            {% if content.sortorder is defined and content.sortorder is not sameas(false) %}
                                <span class="sorthandle"><i class="icon-sort"></i> {{ __('Order: %sort%',{'%sort%': content.sortorder}) }}</span> <br>
                            {% endif %}
                        </td>
                    {% endblock %}
                {% endif %}

                {% block listing_actions %}
                    <td class='actions'>
                        <div class="btn-group">
                            {% if editable %}
                            <a class="btn btn-mini" href="{{ path('editcontent', { 'contenttypeslug': content.contenttype.slug, 'id': content.id }) }}">
                                <i class="icon-edit"></i> {{ __('Edit') }}
                            </a>
                            {% endif %}
                            <button class="btn dropdown-toggle btn-mini" data-toggle="dropdown">
                                <i class="icon-info-sign"></i>
                                <span class="caret"></span>
                            </button>
                            <ul class="dropdown-menu pull-right">
                            {% if content.status == "published" %}
                                <li><a href="{{ content.link }}" target="_blank">
                                    <i class="icon-external-link"></i> {{ __('View on site') }}</a></li>
                            {% endif %}
                            {% if content.relation  %}
                                <li><a href="{{ path('relatedto', { 'contenttypeslug': content.contenttype.slug, 'id': content.id }) }}" target="_blank">
                                        <i class="icon-link"></i> {{  __('View related content') }}</a></li>
                            {% endif %}
                            {% if editable %}
                                {% if content.status != "published" %}
                                    {% if isallowed('publish', content) %}
                                    <li><a href="{{ path('contentaction', { 'action': 'publish', 'contenttypeslug': content.contenttype.slug,  'id': content.id }) }}">
                                        <i class="icon-star-empty"></i> {{ __('Publish %contenttype%',{'%contenttype%':content.contenttype.singular_name}) }}</a></li>
                                    {% endif %}
                                {% else %}
                                    {% if isallowed('depublish', content) %}
                                    <li><a href="{{ path('contentaction', { 'action': 'held', 'contenttypeslug': content.contenttype.slug,  'id': content.id }) }}">
                                        <i class="icon-star"></i> {{ __("Change status to 'held'") }}</a></li>
                                    <li><a href="{{ path('contentaction', { 'action': 'draft', 'contenttypeslug': content.contenttype.slug,  'id': content.id }) }}">
                                        <i class="icon-pencil"></i> {{ __("Change status to 'draft'") }}</a></li>
                                    {% endif %}
                                {% endif %}
                                {% if isallowed('create', content) %}
                                <li><a href="{{ path('editcontent', { 'contenttypeslug': content.contenttype.slug, 'id': content.id, 'duplicate': 1 }) }}">
                                    <i class="icon-copy"></i> {{ __('Duplicate %contenttype%', {'%contenttype%': content.contenttype.singular_name}) }}</a></li>
                                {% endif %}
                                {% if isallowed('delete', content) %}
                                <li><a href="{{ path('deletecontent', { 'contenttypeslug': content.contenttype.slug, 'id': content.id, token: token() }) }}"
                                       data-confirm="Are you sure you want to delete '{{content.getTitle}}'?" class="confirm">
                                    <i class="icon-trash"></i> {{ __('Delete %contenttype%',{'%contenttype%': content.contenttype.singular_name}) }}</a></li>
                                {% endif %}
                                <li class="divider"></li>
                            {% endif %}
                                <li><a class="nolink">{{__('Author:') }} <strong><i class="icon-user"></i>
                                    {% if content.user.displayname is defined %}
                                        {{ content.user.displayname|trimtext(15) }}
                                    {% else %}
                                        <s>user {{ content.values.ownerid }} </s>
                                    {% endif %}</strong></a></li>
                                <li><a class="nolink">{{ __('Current status:') }}
                                    <strong>{{ content.status }}</strong></a></li>
                                <li><a class="nolink">{{ __('Slug:') }}
                                    <code title="{{ content.slug }}">{{ content.slug|trimtext(24) }}</code></a></li>
                                <li><a class="nolink">{{ __('Created on:') }}
                                    <i class="icon-asterisk"></i> {{ content.datecreated|date("Y-m-d H:i") }}</a></li>
                                <li><a class="nolink">{{ __('Published on:') }}
                                    <i class="icon-calendar"></i> {{ content.datepublish|date("Y-m-d H:i") }}</a></li>
                                <li><a class="nolink">{{ __('Last edited on:') }}
                                    <i class="icon-refresh"></i> {{ content.datechanged|date("Y-m-d H:i") }}</a></li>
                                {% for taxonomyslug, values in content.taxonomy %}
                                    {% if values|length > 1 %}
                                        <li><a class="nolink">{{ config.get('taxonomy')[taxonomyslug].name }}:
                                            <i class="icon-tag"></i> {{ values|join(", ")|trimtext(24) }}</a></li>
                                    {% else %}
                                        <li><a class="nolink">{{ config.get('taxonomy')[taxonomyslug].singular_name }}:
                                            <i class="icon-tag"></i> {{ values|first|trimtext(24) }}</a></li>
                                    {% endif %}
                                {% endfor %}
                            </ul>
                        </div>

                    </td>
                {% endblock %}

            </tr><|MERGE_RESOLUTION|>--- conflicted
+++ resolved
@@ -55,13 +55,8 @@
                     <td class='excerpt {% if not compact %}large{% endif %}'><span>
                         <strong class="show-phone">№ {{content.id}}. </strong>
                         <strong>
-<<<<<<< HEAD
-                            {% if content.relation  %}
-                                <a href="{{ path('relatedto', { 'contenttypeslug': content.contenttype.slug, 'id': content.id }) }}" title="Slug: {{ content.slug }}">
-=======
                             {% if editable %}
                                 <a href="{{ path('editcontent', { 'contenttypeslug': content.contenttype.slug, 'id': content.id }) }}" title="Slug: {{ content.slug }}">
->>>>>>> 199bcce8
                                     {{content.getTitle}}
                                 </a>
                             {% else %}
