{% include '_header.twig' with { 'active':'content' } %}

<div class="row">
<<<<<<< HEAD
    <div class="col-md-9">
=======
>>>>>>> 6a9289c9

    <div class="col-lg-12">
        <h1 class="page-header">            {{ title|raw }}
            <span>{% if pager is defined and pager.totalpages > 1 %}
                {{ __('Showing') }} {{ pager.showing_from }} - {{ pager.showing_to }} {{ __('of') }} {{ pager.count }}
            {%endif %}</span></h1>
    </div>

    <div class="col-md-9">

        {% set lastgroup = "----" %}

<<<<<<< HEAD
    <table class='dashboardlisting' data-contenttype="{{ contenttype.slug }}" data-token="{{ token() }}">
=======
    <table class='table table-striped dashboardlisting' data-contenttype="{{ contenttype.slug }}" data-token="{{ token() }}">
>>>>>>> 6a9289c9

        {% for content in multiplecontent %}


            {% set editable = isallowed('edit', content) %}
            {% include ['custom/listing/'~contenttype.name|lower~'.twig', '_sub_listing.twig'] with { 'excerptlength': 380, 'thumbsize': 80, 'compact': false } %}
            {% if content.group.name is defined and (loop.first or content.group.name != lastgroup) %}
                {% set lastgroup = content.group.name %}
            {% endif %}

        {% else %}
            {{ __('No %contenttypes% available.', {'%contenttypes%':contenttype.name}) }}
        {% endfor %}
    </table>

    {% if isallowed('edit', contenttype) and isallowed('delete', contenttype) %}
    <div class="btn-group">
<<<<<<< HEAD
        <a href="#" class="btn deletechoosen showifchoosen" style="display:none;"><i class="icon-trash"></i> {{ __('Delete %contenttype%',{'%contenttype%': contenttype.name}) }}</a>
=======
        <a href="#" class="btn deletechoosen showifchoosen" style="display:none;"><i class="fa fa-trash"></i> {{ __('Delete %contenttype%',{'%contenttype%': contenttype.name}) }}</a>
>>>>>>> 6a9289c9
    </div>
    {% endif %}

    {{ pager() }}

    </div><!-- /span9 -->

    <aside class="col-md-3">
<<<<<<< HEAD

    <section>
        <h2>{{__('Actions for %contenttypes%',{'%contenttypes%':contenttype.name})}}:</h2>

        <a class="btn btn-default" href="{{ path('editcontent', { 'contenttypeslug': contenttype.slug, 'id': '' }) }}">
            <i class="fa fa-plus"></i> {{ __('New %contenttype%',{'%contenttype%': contenttype.singular_name}) }}
        </a>
        {% if request('filter') or request('order') %}
        <a class="btn" href="?">{{ __('Clear sort/filter') }}</a>
        {% endif %}

        <h2>{{ __('Filtering:') }}</h2>

        <form class="form-inline">
          <input type="text" class="input-small" value="{{ request('filter', '', true) }}" name="filter" style="width: 110px;">
          <button type="submit" class="btn btn-default">{{ __('Filter') }}</button>
              {% if request('filter') %}<p><a href="?">{{ __('Clear filter') }}</a></p>{% endif %}
        </form>
=======

        <div class="panel panel-default">
            <div class="panel-heading">
                <i class="fa fa-cog fa-fw"></i> {{__('Actions for %contenttypes%',{'%contenttypes%':contenttype.name})}}
            </div>
>>>>>>> 6a9289c9

            <div class="panel-body">
                <a class="btn btn-primary" href="{{ path('editcontent', { 'contenttypeslug': contenttype.slug, 'id': '' }) }}">
                    <i class="fa fa-plus"></i> {{ __('New %contenttype%',{'%contenttype%': contenttype.singular_name}) }}
                </a>
                {% if request('filter') or request('order') %}
                    <a class="btn" href="?">{{ __('Clear sort/filter') }}</a>
                {% endif %}

                <form class="form-inline" style="margin-top:15px;">
                    <input type="text" class="form-control" value="{{ request('filter', '', true) }}" name="filter" style="width: 110px;" placeholder="{{ __('Filtering') }}">
                    <button type="submit" class="btn">{{ __('Filter') }}</button>
                    {% if request('filter') %}<p><a href="?">{{ __('Clear filter') }}</a></p>{% endif %}
                </form>
            </div>
        </div>

        {{ render(path("lastmodified", {"contenttypeslug": contenttype.slug} )) }}

        {{ render(path("showstack", {'items': 5, 'options': 'full' } )) }}

    </aside>
</div>


{% include '_footer.twig' %}<|MERGE_RESOLUTION|>--- conflicted
+++ resolved
@@ -1,10 +1,6 @@
 {% include '_header.twig' with { 'active':'content' } %}
 
 <div class="row">
-<<<<<<< HEAD
-    <div class="col-md-9">
-=======
->>>>>>> 6a9289c9
 
     <div class="col-lg-12">
         <h1 class="page-header">            {{ title|raw }}
@@ -17,11 +13,7 @@
 
         {% set lastgroup = "----" %}
 
-<<<<<<< HEAD
-    <table class='dashboardlisting' data-contenttype="{{ contenttype.slug }}" data-token="{{ token() }}">
-=======
     <table class='table table-striped dashboardlisting' data-contenttype="{{ contenttype.slug }}" data-token="{{ token() }}">
->>>>>>> 6a9289c9
 
         {% for content in multiplecontent %}
 
@@ -39,11 +31,7 @@
 
     {% if isallowed('edit', contenttype) and isallowed('delete', contenttype) %}
     <div class="btn-group">
-<<<<<<< HEAD
-        <a href="#" class="btn deletechoosen showifchoosen" style="display:none;"><i class="icon-trash"></i> {{ __('Delete %contenttype%',{'%contenttype%': contenttype.name}) }}</a>
-=======
         <a href="#" class="btn deletechoosen showifchoosen" style="display:none;"><i class="fa fa-trash"></i> {{ __('Delete %contenttype%',{'%contenttype%': contenttype.name}) }}</a>
->>>>>>> 6a9289c9
     </div>
     {% endif %}
 
@@ -52,32 +40,11 @@
     </div><!-- /span9 -->
 
     <aside class="col-md-3">
-<<<<<<< HEAD
-
-    <section>
-        <h2>{{__('Actions for %contenttypes%',{'%contenttypes%':contenttype.name})}}:</h2>
-
-        <a class="btn btn-default" href="{{ path('editcontent', { 'contenttypeslug': contenttype.slug, 'id': '' }) }}">
-            <i class="fa fa-plus"></i> {{ __('New %contenttype%',{'%contenttype%': contenttype.singular_name}) }}
-        </a>
-        {% if request('filter') or request('order') %}
-        <a class="btn" href="?">{{ __('Clear sort/filter') }}</a>
-        {% endif %}
-
-        <h2>{{ __('Filtering:') }}</h2>
-
-        <form class="form-inline">
-          <input type="text" class="input-small" value="{{ request('filter', '', true) }}" name="filter" style="width: 110px;">
-          <button type="submit" class="btn btn-default">{{ __('Filter') }}</button>
-              {% if request('filter') %}<p><a href="?">{{ __('Clear filter') }}</a></p>{% endif %}
-        </form>
-=======
 
         <div class="panel panel-default">
             <div class="panel-heading">
                 <i class="fa fa-cog fa-fw"></i> {{__('Actions for %contenttypes%',{'%contenttypes%':contenttype.name})}}
             </div>
->>>>>>> 6a9289c9
 
             <div class="panel-body">
                 <a class="btn btn-primary" href="{{ path('editcontent', { 'contenttypeslug': contenttype.slug, 'id': '' }) }}">
