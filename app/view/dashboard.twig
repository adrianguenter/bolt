{% include '_header.twig' %}

<div class="row">
<<<<<<< HEAD
    <div class="col-md-8">

        <h1><strong>{{ __('Dashboard') }}</strong></h1>
=======
    <div class="col-lg-12">
        <h1 class="page-header">{{ __('Dashboard') }}</h1>
    </div>
>>>>>>> 6a9289c9

    <div class="col-lg-8">
{%  if suggestloripsum %}

    <div class="alert alert-info">
        <button class="close" data-dismiss="alert">×</button>
        {{ __("It seems there's no content in the database.") }}
        {% if isallowed('prefill') %}
        {{ __("To get started quickly, <a href='%url%'>add some Lorem Ipsum dummy content</a>.", {'%url%': path('prefill', {'force': 1}) }) }}
        {% endif %}
    </div>

{%  endif %}

    <div class="quicklinks">
    {% if app.config.get('contenttypes')|length() > 3 %}
        <div class="btn-group">
          <a class="btn btn-default dropdown-toggle" data-toggle="dropdown" href="#">
            {{ __('Add …') }}
            <span class="caret"></span>
          </a>
        <ul class="dropdown-menu">
            {% for contenttypeslug, contenttype in app.config.get('contenttypes') %}
            {% if isallowed('contenttype:' ~ contenttypeslug ~ ':create') %}
            <li><a href="{{ path('editcontent', { 'contenttypeslug': contenttypeslug, 'id': '' }) }}">
                <i class="fa fa-plus"></i> {{ __('New %contenttype%', {'%contenttype%': contenttype.singular_name}) }}
            </a></li>
            {% endif %}
            {% endfor %}
        </ul>
    </div>
    {% else %}
        <div class="btn-group">
        {% for contenttypeslug, contenttype in app.config.get('contenttypes') %}
            {% if isallowed('contenttype:' ~ contenttypeslug ~ ':create') %}
            <a class="btn btn-default" href="{{ path('editcontent', { 'contenttypeslug': contenttypeslug, 'id': '' }) }}">
                <i class="fa fa-plus"></i> {{ __('New %contenttype%', {'%contenttype%': contenttype.singular_name}) }}
            </a>
            {% endif %}
        {% endfor %}
        </div>
    {% endif %}
    </div>

    {% for contenttype, multiplecontent in latest %}

        {% if multiplecontent %}

            <h3>
                <span>
                    <a href="{{ path('overview', { 'contenttypeslug': contenttype }) }}" class='morelink'>
                        {{ __('More %contenttypes% »',{'%contenttypes%': app.config.get('contenttypes')[contenttype].name}) }}
                    </a>
                </span>
                {{ __('Recently edited %contenttypes%', {'%contenttypes%': app.config.get('contenttypes')[contenttype].name}) }}
            </h3>

            <table class='table table-striped dashboardlisting'>
                {% for content in multiplecontent %}

                    {% set editable = isallowed('edit', content) %}
                    {% include ['custom/listing/'~contenttype|lower~'.twig', '_sub_listing.twig'] with { 'excerptlength': 280, 'thumbsize': 54, 'compact': true } %}

                {% endfor %}
            </table>

        {% endif %}

    {% endfor %}


    </div><!-- /span8 -->

<<<<<<< HEAD
    <aside class="col-md-4">
=======
    <aside class="col-lg-4">
>>>>>>> 6a9289c9


    <noscript>
        <section>
            <h2>{{ __("Javascript disabled") }}</h2>
            <p>{{ __("Javascript is currently disabled in your browser. Most functionality in Bolt will work without it, but for greater ease of use we recommend you enable Javascript in your browser.") }}</p>
        </section>
    </noscript>

    {{ render(path("dashboardnews")) }}

    {{ render(path("showstack", {'items': 7, 'options': 'full' } )) }}

    {{ widget('dashboard', 'right_first') }}

    <div id="latestactivity">
        {{ render(path("latestactivity")) }}
    </div>
    <div id="latesttemp" style="display:none; visibility: hidden;"><!-- intentionally left blank --></div>

    </aside><!-- /span4 -->
</div>


{% include '_footer.twig' %}<|MERGE_RESOLUTION|>--- conflicted
+++ resolved
@@ -1,15 +1,9 @@
 {% include '_header.twig' %}
 
 <div class="row">
-<<<<<<< HEAD
-    <div class="col-md-8">
-
-        <h1><strong>{{ __('Dashboard') }}</strong></h1>
-=======
     <div class="col-lg-12">
         <h1 class="page-header">{{ __('Dashboard') }}</h1>
     </div>
->>>>>>> 6a9289c9
 
     <div class="col-lg-8">
 {%  if suggestloripsum %}
@@ -83,11 +77,7 @@
 
     </div><!-- /span8 -->
 
-<<<<<<< HEAD
-    <aside class="col-md-4">
-=======
     <aside class="col-lg-4">
->>>>>>> 6a9289c9
 
 
     <noscript>
