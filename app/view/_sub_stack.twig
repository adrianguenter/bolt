--- conflicted
+++ resolved
@@ -1,12 +1,7 @@
 {% if options=="full" %}
 
-<<<<<<< HEAD
-    <section>
-        <h2><i class="fa fa-paperclip"></i> {{ __('Files on the stack') }}</h2>
-=======
 <section>
-    <h2><i class="icon-paper-clip"></i> {{ __('Files on the stack') }}</h2>
->>>>>>> bef37dfe
+    <h2><i class="fa fa-paperclip"></i> {{ __('Files on the stack') }}</h2>
 
     <div id="protostack">
 
@@ -19,32 +14,6 @@
             <small>index.html</small>
         </div>
 
-<<<<<<< HEAD
-        <div class="btn-group">
-            <span class="btn btn-tertiary fileinput-button">
-                <i class="fa fa-upload"></i>
-                <span>{{ __('Upload') }}</span>
-                <input id="fileupload-stack"
-                       type="file"
-                       name="fileupload-stack[]"
-                       data-url="{{ paths.app }}classes/upload/"
-                       accept=".{{ filetypes|join(',.') }}">
-            </span>
-        </div>
-
-        <div class="btn-group" style="margin-left: 0px;">
-            <a href="{{ paths.async }}browse/files?key=stack" class="btn btn-tertiary" data-toggle="modal" data-target="#selectModal-stack">
-                <i class="fa fa-download"></i>
-                {{ __('Select') }}
-            </a>
-        </div>
-
-        <!-- Modal "select from server"  -->
-        <div class="modal fade" id="selectModal-stack" tabindex="-1" role="dialog" aria-labelledby="myModalLabel" aria-hidden="true">
-            <div class="modal-dialog">
-                <div class="modal-content"></div>
-            </div>
-=======
     </div>
 
     <div id="stackholder">
@@ -64,10 +33,9 @@
         {% endfor %}
     </div>
 
-
     <div class="btn-group">
-        <span class="btn fileinput-button">
-            <i class="icon-upload"></i>
+        <span class="btn btn-tertiary fileinput-button">
+            <i class="fa fa-upload"></i>
             <span>{{ __('Upload') }}</span>
             <input id="fileupload-stack"
                    type="file"
@@ -78,40 +46,24 @@
     </div>
 
     <div class="btn-group" style="margin-left: 0px;">
-        <a data-target="#selectModal-stack" href="{{ paths.async }}browse/files?key=stack" class="btn fileinput-select" data-toggle="modal">
-            <i class="icon-upload-alt"></i>
+        <a href="{{ paths.async }}browse/files?key=stack" class="btn btn-tertiary" data-toggle="modal" data-target="#selectModal-stack">
+            <i class="fa fa-download"></i>
             {{ __('Select') }}
         </a>
     </div>
 
-    {# -- visual clutter, grmbml, grmbl --
-    <p class="filetypes">
-        {{ __("Allowed filetypes are:") }} <code>{{ filetypes|join("</code>, <code>")|raw }}</code>.
-    </p>
-    #}
-
     <!-- Modal "select from server"  -->
-    <div class="modal hide modal-wide" id="selectModal-stack" tabindex="-1" role="dialog" aria-labelledby="myModalLabel" aria-hidden="true">
-
-        <div class="modal-body">
->>>>>>> bef37dfe
-        </div>
-        <div class="modal-footer">
-            <button class="btn" data-dismiss="modal" aria-hidden="true">{{ __('Cancel') }}</button>
+    <div class="modal fade" id="selectModal-stack" tabindex="-1" role="dialog" aria-labelledby="myModalLabel" aria-hidden="true">
+        <div class="modal-dialog">
+            <div class="modal-content"></div>
         </div>
     </div>
 
 </section>
 
-<<<<<<< HEAD
-        <h2><i class="fa fa-paperclip"></i> {{ __('Files on the stack') }}</h2>
-        <div id="stackholder">
-            {% for item in stack %}
-=======
 {% elseif stack and options=="minimal" %}
->>>>>>> bef37dfe
 
-    <h2><i class="icon-paper-clip"></i> {{ __('Files on the stack') }}</h2>
+    <h2><i class="fa fa-paperclip"></i> {{ __('Files on the stack') }}</h2>
     <div id="stackholder">
         {% for item in stack %}
 
@@ -142,4 +94,4 @@
     {% endfor %}
     </ul>
 
-{% endif %}
+{% endif %}