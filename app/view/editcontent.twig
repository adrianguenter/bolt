--- conflicted
+++ resolved
@@ -2,10 +2,6 @@
 {% import '_sub_pretty.twig' as pretty %}
 
 <div class="row">
-<<<<<<< HEAD
-    <div class="col-md-9">
-=======
->>>>>>> 6a9289c9
 
     <div class="col-lg-12">
         <h1 class="page-header">{{ title|raw }}</h1>
@@ -100,8 +96,7 @@
         </label>
 
 
-<<<<<<< HEAD
-        <button type="button" class="btn btn-default btn-primary" id="savecontinuebutton" style="margin-right: 8px;">
+        <button type="button" class="btn btn-primary" id="savecontinuebutton" style="margin-right: 8px;">
             <i class="fa fa-flag"></i> {{ __('Save %contenttype%',{'%contenttype%': contenttype.singular_name}) }}
         </button>
 
@@ -110,17 +105,6 @@
         </button>
 
         <button type="submit" class="btn btn-default" id="savebutton" style="margin-right: 8px;">
-=======
-        <button type="button" class="btn btn-primary" id="savecontinuebutton" style="margin-right: 8px;">
-            <i class="fa fa-flag"></i> {{ __('Save %contenttype%',{'%contenttype%': contenttype.singular_name}) }}
-        </button>
-
-        <button type="button" class="btn" id="previewbutton">
-            <i class="fa fa-external-link"></i> {{ __('Preview') }}
-        </button>
-
-        <button type="submit" class="btn " id="savebutton" style="margin-right: 8px;">
->>>>>>> 6a9289c9
             <i class="fa fa-flag"></i> {{ __('Save & return to overview') }}
         </button>
 
@@ -137,30 +121,7 @@
     </div><!-- /span9 -->
     <aside class="col-md-3">
 
-<<<<<<< HEAD
-    <section>
-        <h2>{{ __('Actions for this %contenttype%',{'%contenttype%': contenttype.singular_name}) }}</h2>
-
-        <button type="button" class="btn btn-default btn-primary" id="sidebarsavecontinuebutton" style="margin-right: 8px;">
-            <i class="fa fa-flag"></i> {{ __('Save %contenttype%',{'%contenttype%': contenttype.singular_name}) }}
-        </button>
-
-        <button type="button" class="btn btn-default" id="sidebarpreviewbutton">
-            <i class="fa fa-external-link"></i> {{ __('Preview') }}
-        </button>
-
-        <button type="submit" class="btn btn-default" id="sidebarsavebutton" style="margin-right: 8px;">
-            <i class="fa fa-flag"></i> {{ __('Save & return to overview') }}
-        </button>
-
-        <p class="lastsaved">
-            {% if content.id != 0 %}
-                {{ __('Saved on:') }} <strong>{{ content.datechanged|localdate("%b %e, %H:%M") }}</strong> <small>({{ pretty.datetime(content.datechanged) }})</small></p>
-            {% else %}
-                {{ __('This %contenttype% has not been saved yet.', {'%contenttype%': contenttype.singular_name}) }}
-            {% endif %}
-        </p>
-=======
+
         <div class="panel panel-default">
             <div class="panel-heading">
                 <i class="fa fa-cog fa-fw"></i> {{ __('Actions for this %contenttype%',{'%contenttype%': contenttype.singular_name}) }}
@@ -171,11 +132,11 @@
                     <i class="fa fa-flag"></i> {{ __('Save %contenttype%',{'%contenttype%': contenttype.singular_name}) }}
                 </button>
 
-                <button type="button" class="btn" id="sidebarpreviewbutton">
+                <button type="button" class="btn btn-default" id="sidebarpreviewbutton">
                     <i class="fa fa-external-link"></i> {{ __('Preview') }}
                 </button>
 
-                <button type="submit" class="btn " id="sidebarsavebutton" style="margin-right: 8px;">
+                <button type="submit" class="btn btn-default" id="sidebarsavebutton" style="margin-right: 8px;">
                     <i class="fa fa-flag"></i> {{ __('Save & return to overview') }}
                 </button>
 
@@ -188,7 +149,6 @@
                 </p>
             </div>
         </div>
->>>>>>> 6a9289c9
 
 <script type="text/javascript">
     $(function() {
