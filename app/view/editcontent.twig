{% include '_header.twig' with { 'active':'content' } %}
{% import '_macro.twig' as macro %}

<div class="row">

    <div class="col-lg-12">
        <h1 class="page-header">{{ title|raw }}</h1>
    </div>

    <div class="col-md-9">

    <form method="post" id="editcontent" enctype="multipart/form-data" class="form-horizontal" role="form">
        {% include '_sub_csrf_token.twig' %}

        {% include '_sub_editfields.twig' %}

        <hr>

        {% include '_sub_editrelations.twig' %}

        {% include '_sub_edittaxonomies.twig' %}

        <h3>
            {{ __('Meta information') }}
        </h3>

        <input type="hidden" name="editreferrer" id="editreferrer" value="{{ editreferrer }}">

        <div class="form-group">
            {{ macro.label('Id (№)', '', 'col-sm-4 control-label') }}
            <div class="col-sm-8">
                <input type='text' readonly=readonly name='id' value='{{ content.id }}' class="form-control narrow">
            </div>
        </div>

        <input type="hidden" name="editreferrer" id="editreferrer"{% if editreferrer is defined %} value="{{ editreferrer }}"{% endif %}>

        {% set can_publish = isallowed('contenttype:' ~ contenttype.slug ~ ':publish:' ~ content.id) %}

<<<<<<< HEAD
        <div class="form-group">
            {{ macro.label(__('Publication date:'), '', 'col-sm-4 control-label') }}
            <div class="col-sm-8">
                <input type="text" name="datepublish-dateformatted" id="datepublish-date"
                       {% if not can_publish %}disabled="disabled"{%endif%}
                       value='{{ content.datepublish|date('l, d F Y') }}' class='form-control datepicker'>
                <input type="text" name="datepublish-timeformatted" id="datepublish-time"
                       {% if not can_publish %}disabled="disabled"{%endif%}
                       value='{{ content.datepublish|date('H:i') }}' class='form-control timepicker'>
                <input type="hidden" name="datepublish" id="datepublish" value="{{ content.datepublish }}">
            </div>
        </div>
=======
        <label><b><span class='left'>{{ __('Publication date:') }}</span></b>
        </label>
        <input type="text" name="datepublish-dateformatted" id="datepublish-date"
               {% if not can_publish %}disabled="disabled"{%endif%}
               value='{{ content.datepublish|localdate('%A')|capitalize ~ content.datepublish|date(', d') ~ content.datepublish|localdate(' %B') ~ content.datepublish|date(' Y') }}' class='datepicker'>
        <input type="time" name="datepublish-timeformatted" id="datepublish-time"
               {% if not can_publish %}disabled="disabled"{%endif%}
               value='{{ content.datepublish|date('H:i') }}' class='timepicker'>
        <input type="hidden" name="datepublish" id="datepublish" value="{{ content.datepublish }}">
>>>>>>> 33658018

        {% if isallowed('contenttype:' ~ contenttype.slug ~ ':publish:' ~ content.id) %}
        <script>
            $('#datepublish-date, #datepublish-time').on('change', function(){
                var date = $('#datepublish-date').datepicker("getDate");
                var time = $('#datepublish-time').val() + ":00";
                $('#datepublish').val($.datepicker.formatDate('yy-mm-dd', date)+" "+time);
            });
        </script>
        {% endif %}

        {% set can_depublish = isallowed('contenttype:' ~ contenttype.slug ~ ':depublish:' ~ content.id) %}

<<<<<<< HEAD
        <div class="form-group">
            {{ macro.label(__('Depublication date:'), '', 'col-sm-4 control-label') }}
            <div class="col-sm-8">
                <input type="text" name="datedepublish-dateformatted" id="datedepublish-date"
                       {% if not can_depublish %}disabled="disabled"{%endif%}
                       value='{% if content.datedepublish > '1970-01-01 01:01:01' %}{{ content.datedepublish|date('l, d F Y') }}{% endif %}' class='form-control datepicker'>
                <input type="text" name="datedepublish-timeformatted" id="datedepublish-time"
                       {% if not can_depublish %}disabled="disabled"{%endif%}
                       value='{% if content.datedepublish > '1970-01-01 01:01:01' %}{{ content.datedepublish|date('H:i') }}{% endif %}' class='form-control timepicker'>
                <input type="hidden" name="datedepublish" id="datedepublish" value="{{ content.datedepublish }}">
            </div>
        </div>

=======
        <label><b><span class='left'>{{ __('Depublication date:') }}</span></b>
        </label>
        <input type="text" name="datedepublish-dateformatted" id="datedepublish-date"
               {% if not can_depublish %}disabled="disabled"{%endif%}
               value='{% if content.datedepublish > '1970-01-01 01:01:01' %}{{ content.datedepublish|localdate('%A')|capitalize ~ content.datedepublish|date(', d') ~ content.datedepublish|localdate(' %B') ~ content.datedepublish|date(' Y') }}{% endif %}' class='datepicker'>
        <input type="time" name="datedepublish-timeformatted" id="datedepublish-time"
               {% if not can_depublish %}disabled="disabled"{%endif%}
               value='{% if content.datedepublish > '1970-01-01 01:01:01' %}{{ content.datedepublish|date('H:i') }}{% endif %}' class='timepicker'>
        <input type="hidden" name="datedepublish" id="datedepublish" value="{{ content.datedepublish }}">
>>>>>>> 33658018
        {% if isallowed('contenttype:' ~ contenttype.slug ~ ':depublish:' ~ content.id) %}
        <script>
            $('#datedepublish-date, #datedepublish-time').on('change', function(){
                var date = $('#datedepublish-date').datepicker("getDate");
                var time = $('#datedepublish-time').val() + ":00";
                $('#datedepublish').val($.datepicker.formatDate('yy-mm-dd', date)+" "+time);
            });
        </script>
        {% endif %}

        {% if content.datecreated > '1970-01-01 01:01:01' %}
        <p>{{ __('This %contenttype% was created', {'%contenttype%': contenttype.singular_name}) }}
            <time class="moment" datetime="{{ content.datecreated|date("c") }}" title="{{ content.datecreated }}">{{ content.datecreated }}</time>
            {{ __('and edited') }}
            <time class="moment" datetime="{{ content.datechanged|date("c") }}" title="{{ content.datechanged }}">{{ content.datechanged }}</time>.
            {% endif %}</p>

        <div class="form-group">
            {{ macro.label(__('Status:'), '', 'col-sm-4 control-label') }}
            <div class="col-sm-8">
                <select name="status" {% if allowedStatuses|length <= 1 %}disabled="disabled"{% endif %} class="form-control narrow">
                    {% set status_names = { "published": "Published", "held": "Not published", "timed": "Timed publish", "draft": "Draft" } %}
                    {% for status in allowedStatuses %}
                        <option value="{{status}}" {% if content.status == status %}selected{% endif %}>{{ status_names[status] }}</option>
                    {% endfor %}
                </select>
            </div>
        </div>

        <div class="form-group">
            {{ macro.label(__('Owner:'), '', 'col-sm-4 control-label') }}
            <div class="col-sm-8">
                <select name="ownerid" {% if not isallowed("contenttype:" ~ contenttype.slug ~ ":change-owner:" ~ content.id) %}disabled="disabled"{% endif %} class="form-control narrow">
                    {% for user in users %}
                        <option value="{{ user.id }}" {% if user.id == contentowner.id %}selected="selected"{% endif %}>{{user.displayname}}</option>
                    {% endfor %}
                </select>
            </div>
        </div>

        <div class="form-group">
            <div class="col-sm-12">

                <button type="button" class="btn btn-primary" id="savecontinuebutton" style="margin-right: 8px;">
                    <i class="fa fa-flag"></i> {{ __('Save %contenttype%',{'%contenttype%': contenttype.singular_name}) }}
                </button>

                <button type="button" class="btn btn-default" id="previewbutton">
                    <i class="fa fa-external-link"></i> {{ __('Preview') }}
                </button>

                <button type="submit" class="btn btn-default" id="savebutton" style="margin-right: 8px;">
                    <i class="fa fa-flag"></i> {{ __('Save & return') }}
                </button>

                <p class="lastsaved" style="margin-top: 12px;">
                    {% if content.id != 0 %}
                    {{ __('Saved on:') }} <strong>{{ content.datechanged|localdate("%b %e, %H:%M") }}</strong> <small>({{ macro.datetime(content.datechanged) }})</small></p>
                {% else %}
                    {{ __('This %contenttype% has not been saved yet.', {'%contenttype%': contenttype.singular_name}) }}
                {% endif %}
                </p>

            </div>

        </div>

    </form>

    </div><!-- /span9 -->
    <aside class="col-md-3 hidden-xs">


        <div class="panel panel-default">
            <div class="panel-heading">
                <i class="fa fa-cog fa-fw"></i> {{ __('Actions for this %contenttype%',{'%contenttype%': contenttype.singular_name}) }}
            </div>

            <div class="panel-body">
                <button type="button" class="btn btn-primary" id="sidebarsavecontinuebutton" style="margin-right: 8px;">
                    <i class="fa fa-flag"></i> {{ __('Save %contenttype%',{'%contenttype%': contenttype.singular_name}) }}
                </button>

                <button type="button" class="btn btn-default" id="sidebarpreviewbutton">
                    <i class="fa fa-external-link"></i> {{ __('Preview') }}
                </button>

                <button type="submit" class="btn btn-default" id="sidebarsavebutton" style="margin-right: 8px;">
                    <i class="fa fa-flag"></i> {{ __('Save & return') }}
                </button>

                <p class="lastsaved">
                    {% if content.id != 0 %}
                    {{ __('Saved on:') }} <strong>{{ content.datechanged|localdate("%b %e, %H:%M") }}</strong> <small>({{ macro.datetime(content.datechanged) }})</small></p>
                {% else %}
                    {{ __('This %contenttype% has not been saved yet.', {'%contenttype%': contenttype.singular_name}) }}
                {% endif %}
                </p>
            </div>
        </div>

<script type="text/javascript">
    $(function() {

        // Save the page..
        $('#sidebarsavebutton').bind('click', function(e){
            $('#savebutton').trigger('click');
        });
        $('#savebutton').bind('click', function(e){
            // Re-set the changes to the form..
            $('form').watchChanges();
        });

        // To preview the page, we set the target of the form to a new URL, and open it in a new window.
        $('#previewbutton, #sidebarpreviewbutton').bind('click', function(e){
            e.preventDefault();
            var newaction = "{{ paths.root }}" + "preview" + "/{{ contenttype.singular_slug }}";
            $('#editcontent').attr('action', newaction).attr('target', "_blank").submit();
            $('#editcontent').attr('action', '').attr('target', "_self");
        });

        // Clicking the 'save & continue' button either triggers an 'ajaxy' post, or a regular
        // post which returns to this page. The latter happens if the record doesn't exist yet, so it doesn't
        // have an id yet.
        $('#sidebarsavecontinuebutton, #savecontinuebutton').bind('click', function(e){
            e.preventDefault();

            var newrecord = {% if content.id != 0 %}false{% else %}true{% endif %};

            // Disable the buttons, to indicate stuff is being done.
            $('#sidebarsavecontinuebutton, #savecontinuebutton').addClass('disabled');

            $('p.lastsaved').text('{{ __("Saving…") }}');

            if (newrecord) {

                // Re-set the changes to the form..
                $('form').watchChanges();

                // New record.. do a regular post, and expect to be redirected back to this page.
                var newaction = "?returnto=" + $(this).attr('id');
                $('#editcontent').attr('action', newaction).submit();
            } else {
                // Existing record. Do an 'ajaxy' post to update the record.

                // Re-set the changes to the form..
                $('form').watchChanges();

                $.post("", $( "#editcontent" ).serialize() )
                    .done(function(data) {
                        // var message = "{{ __('The changes to this %contenttype% have been saved.', {'%contenttype%': contenttype.singular_name}) }}";
                        $('p.lastsaved').html('{{ __('Saved on:') }} <strong></strong> <small>({{ macro.datetime(content.datechanged) }})</small></p>');
                        $('p.lastsaved').find('strong').text(moment().format('MMM D, HH:mm'));
                        $('p.lastsaved').find('time').attr('datetime', moment().format());
                        $('p.lastsaved').find('time').attr('title', moment().format());
                        updateMoments();

                    })
                    .fail(function(){
                        $('p.lastsaved').text('{{ __('Could not save %contenttype%.', { '%contenttype%': contenttype.singular_name }) }}');
                    })
                    .always(function(){
                        // Re-enable buttons
                        $('#sidebarsavecontinuebutton, #savecontinuebutton').removeClass('disabled');
                    });
            }

        });

    });
</script>

    {{ render(path("lastmodified", {"contenttypeslug": contenttype.slug, "contentid": content.id} )) }}

    {{ render(path("showstack", {'items': 5, 'options': 'full' } )) }}


    </aside>
</div>


{% include '_footer.twig' %}<|MERGE_RESOLUTION|>--- conflicted
+++ resolved
@@ -37,30 +37,18 @@
 
         {% set can_publish = isallowed('contenttype:' ~ contenttype.slug ~ ':publish:' ~ content.id) %}
 
-<<<<<<< HEAD
         <div class="form-group">
             {{ macro.label(__('Publication date:'), '', 'col-sm-4 control-label') }}
             <div class="col-sm-8">
                 <input type="text" name="datepublish-dateformatted" id="datepublish-date"
                        {% if not can_publish %}disabled="disabled"{%endif%}
-                       value='{{ content.datepublish|date('l, d F Y') }}' class='form-control datepicker'>
+                       value='{{ content.datepublish|localdate('%A')|capitalize ~ content.datepublish|date(', d') ~ content.datepublish|localdate(' %B') ~ content.datepublish|date(' Y') }}' class='form-control datepicker'>
                 <input type="text" name="datepublish-timeformatted" id="datepublish-time"
                        {% if not can_publish %}disabled="disabled"{%endif%}
                        value='{{ content.datepublish|date('H:i') }}' class='form-control timepicker'>
                 <input type="hidden" name="datepublish" id="datepublish" value="{{ content.datepublish }}">
             </div>
         </div>
-=======
-        <label><b><span class='left'>{{ __('Publication date:') }}</span></b>
-        </label>
-        <input type="text" name="datepublish-dateformatted" id="datepublish-date"
-               {% if not can_publish %}disabled="disabled"{%endif%}
-               value='{{ content.datepublish|localdate('%A')|capitalize ~ content.datepublish|date(', d') ~ content.datepublish|localdate(' %B') ~ content.datepublish|date(' Y') }}' class='datepicker'>
-        <input type="time" name="datepublish-timeformatted" id="datepublish-time"
-               {% if not can_publish %}disabled="disabled"{%endif%}
-               value='{{ content.datepublish|date('H:i') }}' class='timepicker'>
-        <input type="hidden" name="datepublish" id="datepublish" value="{{ content.datepublish }}">
->>>>>>> 33658018
 
         {% if isallowed('contenttype:' ~ contenttype.slug ~ ':publish:' ~ content.id) %}
         <script>
@@ -74,13 +62,12 @@
 
         {% set can_depublish = isallowed('contenttype:' ~ contenttype.slug ~ ':depublish:' ~ content.id) %}
 
-<<<<<<< HEAD
         <div class="form-group">
             {{ macro.label(__('Depublication date:'), '', 'col-sm-4 control-label') }}
             <div class="col-sm-8">
                 <input type="text" name="datedepublish-dateformatted" id="datedepublish-date"
                        {% if not can_depublish %}disabled="disabled"{%endif%}
-                       value='{% if content.datedepublish > '1970-01-01 01:01:01' %}{{ content.datedepublish|date('l, d F Y') }}{% endif %}' class='form-control datepicker'>
+                       value='{% if content.datedepublish > '1970-01-01 01:01:01' %}{{ content.datedepublish|localdate('%A')|capitalize ~ content.datedepublish|date(', d') ~ content.datedepublish|localdate(' %B') ~ content.datedepublish|date(' Y') }}{% endif %}' class='form-control datepicker'>
                 <input type="text" name="datedepublish-timeformatted" id="datedepublish-time"
                        {% if not can_depublish %}disabled="disabled"{%endif%}
                        value='{% if content.datedepublish > '1970-01-01 01:01:01' %}{{ content.datedepublish|date('H:i') }}{% endif %}' class='form-control timepicker'>
@@ -88,17 +75,6 @@
             </div>
         </div>
 
-=======
-        <label><b><span class='left'>{{ __('Depublication date:') }}</span></b>
-        </label>
-        <input type="text" name="datedepublish-dateformatted" id="datedepublish-date"
-               {% if not can_depublish %}disabled="disabled"{%endif%}
-               value='{% if content.datedepublish > '1970-01-01 01:01:01' %}{{ content.datedepublish|localdate('%A')|capitalize ~ content.datedepublish|date(', d') ~ content.datedepublish|localdate(' %B') ~ content.datedepublish|date(' Y') }}{% endif %}' class='datepicker'>
-        <input type="time" name="datedepublish-timeformatted" id="datedepublish-time"
-               {% if not can_depublish %}disabled="disabled"{%endif%}
-               value='{% if content.datedepublish > '1970-01-01 01:01:01' %}{{ content.datedepublish|date('H:i') }}{% endif %}' class='timepicker'>
-        <input type="hidden" name="datedepublish" id="datedepublish" value="{{ content.datedepublish }}">
->>>>>>> 33658018
         {% if isallowed('contenttype:' ~ contenttype.slug ~ ':depublish:' ~ content.id) %}
         <script>
             $('#datedepublish-date, #datedepublish-time').on('change', function(){
