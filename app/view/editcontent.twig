{% include '_header.twig' with { 'active':'content' } %}
{% import '_macro.twig' as macro %}

<div class="row">

    <div class="col-lg-12">
        <h1 class="page-header">{{ title|raw }}</h1>
    </div>

    <div class="col-md-9">

    <form method="post" id="editcontent" enctype="multipart/form-data" class="form-horizontal" role="form">
        {% include '_sub_csrf_token.twig' %}

        {% include '_sub_editfields.twig' %}

        <hr>

        {% include '_sub_editrelations.twig' %}

        {% include '_sub_edittaxonomies.twig' %}

        <h3>
            {{ __('Meta information') }}
        </h3>

        <input type="hidden" name="editreferrer" id="editreferrer" value="{{ editreferrer }}">

        <div class="form-group">
            {{ macro.label('Id (№)', '', 'col-sm-4 control-label') }}
            <div class="col-sm-8">
                <input type='text' readonly=readonly name='id' value='{{ content.id }}' class="form-control narrow">
            </div>
        </div>

        <input type="hidden" name="editreferrer" id="editreferrer"{% if editreferrer is defined %} value="{{ editreferrer }}"{% endif %}>

        {% set can_publish = isallowed('contenttype:' ~ contenttype.slug ~ ':publish:' ~ content.id) %}

<<<<<<< HEAD
        <div class="form-group">
            {{ macro.label(__('Publication date:'), '', 'col-sm-4 control-label') }}
            <div class="col-sm-8">
                <input type="text" name="datepublish-dateformatted" id="datepublish-date"
                       {% if not can_publish %}disabled="disabled"{%endif%}
                       value='{{ content.datepublish|localdate('%A')|capitalize ~ content.datepublish|date(', d') ~ content.datepublish|localdate(' %B') ~ content.datepublish|date(' Y') }}' class='form-control datepicker'>
                <input type="text" name="datepublish-timeformatted" id="datepublish-time"
                       {% if not can_publish %}disabled="disabled"{%endif%}
                       value='{{ content.datepublish|date('H:i') }}' class='form-control timepicker'>
                <input type="hidden" name="datepublish" id="datepublish" value="{{ content.datepublish }}">
            </div>
        </div>
=======
        <label><b><span class='left'>{{ __('Publication date:') }}</span></b>
        </label>
        <input type="text" name="datepublish-dateformatted" id="datepublish-date"
               {% if not can_publish %}disabled="disabled"{%endif%}
               value='{{ pretty.datepickervalue(content.datepublish) }}' class='datepicker'>
        <input type="time" name="datepublish-timeformatted" id="datepublish-time"
               {% if not can_publish %}disabled="disabled"{%endif%}
               value='{{ content.datepublish|date('H:i') }}' class='timepicker'>
        <input type="hidden" name="datepublish" id="datepublish" value="{{ content.datepublish }}">
>>>>>>> f13e8d7a

        {% if isallowed('contenttype:' ~ contenttype.slug ~ ':publish:' ~ content.id) %}
        <script>
            $('#datepublish-date, #datepublish-time').on('change', function(){
                var date = $('#datepublish-date').datepicker("getDate");
                var time = $('#datepublish-time').val() + ":00";
                $('#datepublish').val($.datepicker.formatDate('yy-mm-dd', date)+" "+time);
            });
        </script>
        {% endif %}

        {% set can_depublish = isallowed('contenttype:' ~ contenttype.slug ~ ':depublish:' ~ content.id) %}

<<<<<<< HEAD
        <div class="form-group">
            {{ macro.label(__('Depublication date:'), '', 'col-sm-4 control-label') }}
            <div class="col-sm-8">
                <input type="text" name="datedepublish-dateformatted" id="datedepublish-date"
                       {% if not can_depublish %}disabled="disabled"{%endif%}
                       value='{% if content.datedepublish > '1970-01-01 01:01:01' %}{{ content.datedepublish|localdate('%A')|capitalize ~ content.datedepublish|date(', d') ~ content.datedepublish|localdate(' %B') ~ content.datedepublish|date(' Y') }}{% endif %}' class='form-control datepicker'>
                <input type="text" name="datedepublish-timeformatted" id="datedepublish-time"
                       {% if not can_depublish %}disabled="disabled"{%endif%}
                       value='{% if content.datedepublish > '1970-01-01 01:01:01' %}{{ content.datedepublish|date('H:i') }}{% endif %}' class='form-control timepicker'>
                <input type="hidden" name="datedepublish" id="datedepublish" value="{{ content.datedepublish }}">
            </div>
        </div>

=======
        <label><b><span class='left'>{{ __('Depublication date:') }}</span></b>
        </label>
        <input type="text" name="datedepublish-dateformatted" id="datedepublish-date"
               {% if not can_depublish %}disabled="disabled"{%endif%}
               value='{{ pretty.datepickervalue(content.datedepublish) }}' class='datepicker'>
        <input type="time" name="datedepublish-timeformatted" id="datedepublish-time"
               {% if not can_depublish %}disabled="disabled"{%endif%}
               value='{% if content.datedepublish > '1970-01-01 01:01:01' %}{{ content.datedepublish|date('H:i') }}{% endif %}' class='timepicker'>
        <input type="hidden" name="datedepublish" id="datedepublish" value="{{ content.datedepublish }}">
>>>>>>> f13e8d7a
        {% if isallowed('contenttype:' ~ contenttype.slug ~ ':depublish:' ~ content.id) %}
        <script>
            $('#datedepublish-date, #datedepublish-time').on('change', function(){
                var date = $('#datedepublish-date').datepicker("getDate");
                var time = $('#datedepublish-time').val() + ":00";
                $('#datedepublish').val($.datepicker.formatDate('yy-mm-dd', date)+" "+time);
            });
        </script>
        {% endif %}

        {% if content.datecreated > '1970-01-01 01:01:01' %}
        <p>{{ __('This %contenttype% was created', {'%contenttype%': contenttype.singular_name}) }}
            <time class="moment" datetime="{{ content.datecreated|date("c") }}" title="{{ content.datecreated }}">{{ content.datecreated }}</time>
            {{ __('and edited') }}
            <time class="moment" datetime="{{ content.datechanged|date("c") }}" title="{{ content.datechanged }}">{{ content.datechanged }}</time>.
            {% endif %}</p>

<<<<<<< HEAD
        <div class="form-group">
            {{ macro.label(__('Status:'), '', 'col-sm-4 control-label') }}
            <div class="col-sm-8">
                <select name="status" {% if allowedStatuses|length <= 1 %}disabled="disabled"{% endif %} class="form-control narrow">
                    {% set status_names = { "published": "Published", "held": "Not published", "timed": "Timed publish", "draft": "Draft" } %}
                    {% for status in allowedStatuses %}
                        <option value="{{status}}" {% if content.status == status %}selected{% endif %}>{{ status_names[status] }}</option>
                    {% endfor %}
                </select>
            </div>
        </div>

        <div class="form-group">
            {{ macro.label(__('Owner:'), '', 'col-sm-4 control-label') }}
            <div class="col-sm-8">
                <select name="ownerid" {% if not isallowed("contenttype:" ~ contenttype.slug ~ ":change-owner:" ~ content.id) %}disabled="disabled"{% endif %} class="form-control narrow">
                    {% for user in users %}
                        <option value="{{ user.id }}" {% if user.id == contentowner.id %}selected="selected"{% endif %}>{{user.displayname}}</option>
                    {% endfor %}
                </select>
            </div>
        </div>

        <div class="form-group">
            <div class="col-sm-12">

                <button type="button" class="btn btn-primary" id="savecontinuebutton" style="margin-right: 8px;">
                    <i class="fa fa-flag"></i> {{ __('Save %contenttype%',{'%contenttype%': contenttype.singular_name}) }}
                </button>

                <button type="button" class="btn btn-default" id="previewbutton">
                    <i class="fa fa-external-link"></i> {{ __('Preview') }}
                </button>

                <button type="submit" class="btn btn-default" id="savebutton" style="margin-right: 8px;">
                    <i class="fa fa-flag"></i> {{ __('Save & return') }}
                </button>

                <p class="lastsaved" style="margin-top: 12px;">
                    {% if content.id != 0 %}
                    {{ __('Saved on:') }} <strong>{{ content.datechanged|localdate("%b %e, %H:%M") }}</strong> <small>({{ macro.datetime(content.datechanged) }})</small></p>
                {% else %}
                    {{ __('This %contenttype% has not been saved yet.', {'%contenttype%': contenttype.singular_name}) }}
                {% endif %}
                </p>

            </div>

        </div>
=======
        <label><b><span class='left'>{{ __('Status:') }}</span></b>
        <select name="status" id="statusselect" {% if allowedStatuses|length <= 1 %}disabled="disabled"{% endif %} >
            {% set status_names = { "published": __("Published"), "held": __("Not published"), "timed": __("Timed publish"), "draft": __("Draft") } %}
            {% for status in allowedStatuses %}
            <option value="{{status}}" {% if content.status == status %}selected{% endif %}>{{ status_names[status] }}</option>
            {% endfor %}
        </select>
        </label>

        <label><b><span class='left'>{{ __('Owner:') }}</span></b>
        <select name="ownerid" {% if not isallowed("contenttype:" ~ contenttype.slug ~ ":change-owner:" ~ content.id) %}disabled="disabled"{% endif %}>
            {% for user in users %}
                <option value="{{ user.id }}" {% if contentowner and user.id == contentowner.id %}selected="selected"{% endif %}>{{user.displayname}}</option>
            {% endfor %}
        </select>
        </label>


        <button type="button" class="btn btn-primary" id="savecontinuebutton" style="margin-right: 8px;">
            <i class="icon-flag"></i> {{ __('Save %contenttype%',{'%contenttype%': contenttype.singular_name}) }}
        </button>

        <button type="button" class="btn" id="previewbutton">
            <i class="icon-external-link"></i> {{ __('Preview') }}
        </button>

        <button type="submit" class="btn " id="savebutton" style="margin-right: 8px;">
            <i class="icon-flag"></i> {{ __('Save & return to overview') }}
        </button>

        <p class="lastsaved" style="margin-top: 12px;">
            {% if content.id != 0 %}
            {{ __('Saved on:') }} <strong>{{ content.datechanged|localdate("%b %e, %H:%M") }}</strong> <small>({{ pretty.datetime(content.datechanged) }})</small></p>
        {% else %}
            {{ __('This %contenttype% has not been saved yet.', {'%contenttype%': contenttype.singular_name}) }}
        {% endif %}
        </p>
>>>>>>> f13e8d7a

    </form>

    </div><!-- /span9 -->
    <aside class="col-md-3 hidden-xs">


        <div class="panel panel-default">
            <div class="panel-heading">
                <i class="fa fa-cog fa-fw"></i> {{ __('Actions for this %contenttype%',{'%contenttype%': contenttype.singular_name}) }}
            </div>

            <div class="panel-body">
                <button type="button" class="btn btn-primary" id="sidebarsavecontinuebutton" style="margin-right: 8px;">
                    <i class="fa fa-flag"></i> {{ __('Save %contenttype%',{'%contenttype%': contenttype.singular_name}) }}
                </button>

                <button type="button" class="btn btn-default" id="sidebarpreviewbutton">
                    <i class="fa fa-external-link"></i> {{ __('Preview') }}
                </button>

<<<<<<< HEAD
                <button type="submit" class="btn btn-default" id="sidebarsavebutton" style="margin-right: 8px;">
                    <i class="fa fa-flag"></i> {{ __('Save & return') }}
                </button>

                <p class="lastsaved">
                    {% if content.id != 0 %}
                    {{ __('Saved on:') }} <strong>{{ content.datechanged|localdate("%b %e, %H:%M") }}</strong> <small>({{ macro.datetime(content.datechanged) }})</small></p>
                {% else %}
                    {{ __('This %contenttype% has not been saved yet.', {'%contenttype%': contenttype.singular_name}) }}
                {% endif %}
                </p>
            </div>
        </div>
=======
    <p>
        {{ __("Current (saved) status:") }}
        <a href="#statusselect" data-action="$('#statusselect').focus();" id="lastsavedstatus" title="{{ __("Click to change current status.") }}">
            <strong>{{ status_names[content.status]|default(__("None")) }}</strong>
        </a>
    </p>


    <p class="lastsaved">
        {% if content.id != 0 %}
            {{ __('Saved on:') }} <strong>{{ content.datechanged|localdate("%b %e, %H:%M") }}</strong> <small>({{ pretty.datetime(content.datechanged) }})</small></p>
        {% else %}
            {{ __('This %contenttype% has not been saved yet.', {'%contenttype%': contenttype.singular_name}) }}
        {% endif %}
    </p>
>>>>>>> f13e8d7a




<script type="text/javascript">
    $(function() {

        // Save the page..
        $('#sidebarsavebutton').bind('click', function(e){
            $('#savebutton').trigger('click');
        });
        $('#savebutton').bind('click', function(e){
            // Re-set the changes to the form..
            $('form').watchChanges();
        });

        // To preview the page, we set the target of the form to a new URL, and open it in a new window.
        $('#previewbutton, #sidebarpreviewbutton').bind('click', function(e){
            e.preventDefault();
            var newaction = "{{ paths.root }}" + "preview" + "/{{ contenttype.singular_slug }}";
            $('#editcontent').attr('action', newaction).attr('target', "_blank").submit();
            $('#editcontent').attr('action', '').attr('target', "_self");
        });

        // Clicking the 'save & continue' button either triggers an 'ajaxy' post, or a regular
        // post which returns to this page. The latter happens if the record doesn't exist yet, so it doesn't
        // have an id yet.
        $('#sidebarsavecontinuebutton, #savecontinuebutton').bind('click', function(e){
            e.preventDefault();

            var newrecord = {% if content.id != 0 %}false{% else %}true{% endif %};

            // Disable the buttons, to indicate stuff is being done.
            $('#sidebarsavecontinuebutton, #savecontinuebutton').addClass('disabled');

            $('p.lastsaved').text('{{ __("Saving…") }}');

            if (newrecord) {

                // Re-set the changes to the form..
                $('form').watchChanges();

                // New record.. do a regular post, and expect to be redirected back to this page.
                var newaction = "?returnto=" + $(this).attr('id');
                $('#editcontent').attr('action', newaction).submit();
            } else {
                // Existing record. Do an 'ajaxy' post to update the record.

                // Re-set the changes to the form..
                $('form').watchChanges();

                $.post("", $( "#editcontent" ).serialize() )
                    .done(function(data) {
                        // var message = "{{ __('The changes to this %contenttype% have been saved.', {'%contenttype%': contenttype.singular_name}) }}";
                        $('p.lastsaved').html('{{ __('Saved on:') }} <strong></strong> <small>({{ macro.datetime(content.datechanged) }})</small></p>');
                        $('p.lastsaved').find('strong').text(moment().format('MMM D, HH:mm'));
                        $('p.lastsaved').find('time').attr('datetime', moment().format());
                        $('p.lastsaved').find('time').attr('title', moment().format());
                        updateMoments();

                        $('a#lastsavedstatus strong').text( $("#statusselect option:selected").text() );

                    })
                    .fail(function(){
                        $('p.lastsaved').text('{{ __('Could not save %contenttype%.', { '%contenttype%': contenttype.singular_name }) }}');
                    })
                    .always(function(){
                        // Re-enable buttons
                        $('#sidebarsavecontinuebutton, #savecontinuebutton').removeClass('disabled');
                    });
            }

        });

    });
</script>

    {{ render(path("lastmodified", {"contenttypeslug": contenttype.slug, "contentid": content.id} )) }}

    {{ render(path("showstack", {'items': 5, 'options': 'full' } )) }}


    </aside>
</div>


{% include '_footer.twig' %}<|MERGE_RESOLUTION|>--- conflicted
+++ resolved
@@ -37,7 +37,6 @@
 
         {% set can_publish = isallowed('contenttype:' ~ contenttype.slug ~ ':publish:' ~ content.id) %}
 
-<<<<<<< HEAD
         <div class="form-group">
             {{ macro.label(__('Publication date:'), '', 'col-sm-4 control-label') }}
             <div class="col-sm-8">
@@ -50,17 +49,6 @@
                 <input type="hidden" name="datepublish" id="datepublish" value="{{ content.datepublish }}">
             </div>
         </div>
-=======
-        <label><b><span class='left'>{{ __('Publication date:') }}</span></b>
-        </label>
-        <input type="text" name="datepublish-dateformatted" id="datepublish-date"
-               {% if not can_publish %}disabled="disabled"{%endif%}
-               value='{{ pretty.datepickervalue(content.datepublish) }}' class='datepicker'>
-        <input type="time" name="datepublish-timeformatted" id="datepublish-time"
-               {% if not can_publish %}disabled="disabled"{%endif%}
-               value='{{ content.datepublish|date('H:i') }}' class='timepicker'>
-        <input type="hidden" name="datepublish" id="datepublish" value="{{ content.datepublish }}">
->>>>>>> f13e8d7a
 
         {% if isallowed('contenttype:' ~ contenttype.slug ~ ':publish:' ~ content.id) %}
         <script>
@@ -74,7 +62,6 @@
 
         {% set can_depublish = isallowed('contenttype:' ~ contenttype.slug ~ ':depublish:' ~ content.id) %}
 
-<<<<<<< HEAD
         <div class="form-group">
             {{ macro.label(__('Depublication date:'), '', 'col-sm-4 control-label') }}
             <div class="col-sm-8">
@@ -88,17 +75,6 @@
             </div>
         </div>
 
-=======
-        <label><b><span class='left'>{{ __('Depublication date:') }}</span></b>
-        </label>
-        <input type="text" name="datedepublish-dateformatted" id="datedepublish-date"
-               {% if not can_depublish %}disabled="disabled"{%endif%}
-               value='{{ pretty.datepickervalue(content.datedepublish) }}' class='datepicker'>
-        <input type="time" name="datedepublish-timeformatted" id="datedepublish-time"
-               {% if not can_depublish %}disabled="disabled"{%endif%}
-               value='{% if content.datedepublish > '1970-01-01 01:01:01' %}{{ content.datedepublish|date('H:i') }}{% endif %}' class='timepicker'>
-        <input type="hidden" name="datedepublish" id="datedepublish" value="{{ content.datedepublish }}">
->>>>>>> f13e8d7a
         {% if isallowed('contenttype:' ~ contenttype.slug ~ ':depublish:' ~ content.id) %}
         <script>
             $('#datedepublish-date, #datedepublish-time').on('change', function(){
@@ -116,7 +92,6 @@
             <time class="moment" datetime="{{ content.datechanged|date("c") }}" title="{{ content.datechanged }}">{{ content.datechanged }}</time>.
             {% endif %}</p>
 
-<<<<<<< HEAD
         <div class="form-group">
             {{ macro.label(__('Status:'), '', 'col-sm-4 control-label') }}
             <div class="col-sm-8">
@@ -166,45 +141,6 @@
             </div>
 
         </div>
-=======
-        <label><b><span class='left'>{{ __('Status:') }}</span></b>
-        <select name="status" id="statusselect" {% if allowedStatuses|length <= 1 %}disabled="disabled"{% endif %} >
-            {% set status_names = { "published": __("Published"), "held": __("Not published"), "timed": __("Timed publish"), "draft": __("Draft") } %}
-            {% for status in allowedStatuses %}
-            <option value="{{status}}" {% if content.status == status %}selected{% endif %}>{{ status_names[status] }}</option>
-            {% endfor %}
-        </select>
-        </label>
-
-        <label><b><span class='left'>{{ __('Owner:') }}</span></b>
-        <select name="ownerid" {% if not isallowed("contenttype:" ~ contenttype.slug ~ ":change-owner:" ~ content.id) %}disabled="disabled"{% endif %}>
-            {% for user in users %}
-                <option value="{{ user.id }}" {% if contentowner and user.id == contentowner.id %}selected="selected"{% endif %}>{{user.displayname}}</option>
-            {% endfor %}
-        </select>
-        </label>
-
-
-        <button type="button" class="btn btn-primary" id="savecontinuebutton" style="margin-right: 8px;">
-            <i class="icon-flag"></i> {{ __('Save %contenttype%',{'%contenttype%': contenttype.singular_name}) }}
-        </button>
-
-        <button type="button" class="btn" id="previewbutton">
-            <i class="icon-external-link"></i> {{ __('Preview') }}
-        </button>
-
-        <button type="submit" class="btn " id="savebutton" style="margin-right: 8px;">
-            <i class="icon-flag"></i> {{ __('Save & return to overview') }}
-        </button>
-
-        <p class="lastsaved" style="margin-top: 12px;">
-            {% if content.id != 0 %}
-            {{ __('Saved on:') }} <strong>{{ content.datechanged|localdate("%b %e, %H:%M") }}</strong> <small>({{ pretty.datetime(content.datechanged) }})</small></p>
-        {% else %}
-            {{ __('This %contenttype% has not been saved yet.', {'%contenttype%': contenttype.singular_name}) }}
-        {% endif %}
-        </p>
->>>>>>> f13e8d7a
 
     </form>
 
@@ -226,7 +162,6 @@
                     <i class="fa fa-external-link"></i> {{ __('Preview') }}
                 </button>
 
-<<<<<<< HEAD
                 <button type="submit" class="btn btn-default" id="sidebarsavebutton" style="margin-right: 8px;">
                     <i class="fa fa-flag"></i> {{ __('Save & return') }}
                 </button>
@@ -240,25 +175,6 @@
                 </p>
             </div>
         </div>
-=======
-    <p>
-        {{ __("Current (saved) status:") }}
-        <a href="#statusselect" data-action="$('#statusselect').focus();" id="lastsavedstatus" title="{{ __("Click to change current status.") }}">
-            <strong>{{ status_names[content.status]|default(__("None")) }}</strong>
-        </a>
-    </p>
-
-
-    <p class="lastsaved">
-        {% if content.id != 0 %}
-            {{ __('Saved on:') }} <strong>{{ content.datechanged|localdate("%b %e, %H:%M") }}</strong> <small>({{ pretty.datetime(content.datechanged) }})</small></p>
-        {% else %}
-            {{ __('This %contenttype% has not been saved yet.', {'%contenttype%': contenttype.singular_name}) }}
-        {% endif %}
-    </p>
->>>>>>> f13e8d7a
-
-
 
 
 <script type="text/javascript">
