{% for key, field in contenttype.fields %}

{# --------------- prefix --------------- #}
{% if field.prefix is defined and field.prefix is not empty %}
<div class='clearfix'>
    {{ field.prefix|raw }}
</div>
{% endif %}


{# --------------- text --------------- #}

{% if field.type == "text" %}
    <label><b>{% if field.variant == "inline" %}<span class='left'>{% endif %}
        {% if field.label %}{{field.label|trans}}{% else %}{{ key|ucfirst|trans}}{%endif%}
{% if field.variant == "inline" %}</span>{% endif %}</b></label>
    <input type="{% if field.pattern in ['url', 'email'] %}{{ field.pattern }}{% else %}text{% endif %}" name="{{key}}" id="{{key}}"
        value='{{ content.get(key) }}'
        class='{% if field.class is defined %}{{ field.class }}{% endif %} {% if field.variant == "inline" %}narrow{% endif %}'
        {% if field.required is defined and field.required %}required="required"{% endif %}
        {% if field.pattern and field.pattern not in ['url', 'email'] %}pattern="{{ field.pattern }}"{% endif %}
        >
{% endif %}


{# --------------- number (deprecated, don't use!) --------- #}

{% if field.type == "number" %}
    <label><b><span class='left'>
        {% if field.label %}{{field.label}}{% else %}{{ key|ucfirst}}{%endif%}
    </span></b></label>
    <input type="number" name="{{key}}" id="{{key}}" step="0.000000001"
        value='{{ 0 + content.get(key) }}'
        class='narrow {% if field.class is defined %}{{ field.class }}{% endif %}'
        {% if field.required is defined and field.required %}required="required"{% endif %}
        {% if field.pattern %}pattern="{{ field.pattern }}"{% endif %}
        >
{% endif %}

{# --------------- float --------------- #}

{% if field.type == "float" %}
    <label><b><span class='left'>
    {% if field.label %}{{field.label|trans}}{% else %}{{ key|ucfirst|trans}}{%endif%}
</span></b></label>
    <input type="number" name="{{key}}" id="{{key}}" step="0.00000001"
        value='{{ 0 + content.get(key) }}'
        class='narrow {% if field.class is defined %}{{ field.class }}{% endif %}'
        {% if field.required is defined and field.required %}required="required"{% endif %}
        {% if field.pattern %}pattern="{{ field.pattern }}"{% endif %}
        >
{% endif %}

{# --------------- integer --------------- #}

{% if field.type == "integer" %}
    <label><b><span class='left'>
    {% if field.label %}{{field.label|trans}}{% else %}{{ key|ucfirst|trans}}{%endif%}
</span></b></label>
    <input type="number" name="{{key}}" id="{{key}}" step="1"
        value='{{ 0 + content.get(key) }}'
        class='narrow {% if field.class is defined %}{{ field.class }}{% endif %}'
        {% if field.required is defined and field.required %}required="required"{% endif %}
        {% if field.pattern %}pattern="{{ field.pattern }}"{% endif %}
        >
{% endif %}

{# --------------- checkbox --------------- #}

{% if field.type == "checkbox" %}
<div class="checkboxwrapper">
    <label for="{{ key }}">
        <b>
            <span class='left'>
                {% if field.label %}{{field.label|trans}}{% else %}{{ key|ucfirst|trans}}{%endif%}
            </span>
        </b>
    </label>
    {# hidden field, to 'detect' unchecked checkboxes in $_POST. See: http://stackoverflow.com/a/1992745 #}
    <input type="hidden" name="{{key}}" id="{{key}}" value='0'>
    <input type="checkbox" name="{{key}}" id="{{key}}" value='1'
           {% if content.get(key) %}checked{% else %}notchecked{% endif %}
           class='{% if field.class is defined %}{{ field.class }}{% endif %}'>
</div>
{% endif %}


{# --------------- slug --------------- #}

{% if field.type == "slug" %}
<label class='permalink'>{{ __('Permalink') }}:
    <code>/{{ content.contenttype.singular_slug }}/<span id='show-{{key}}'>{{ content.get(key) }}</span></code>
    <input type="text" name="{{key}}"  id="{{key}}" value='{{ content.get(key) }}' class='editslug'>
    <span class='sluglocker'><i class='icon-lock'></i></span> <span class='slugedit'><i class='icon-pencil'></i></span>
</label>


{% if field.uses is defined %}
<script type="text/javascript">
    $(function() {
        $('.sluglocker').bind('click', function() {
           if ($('.sluglocker i').hasClass('icon-lock')) {
               $('.sluglocker i').removeClass('icon-lock').addClass('icon-unlock');
               makeUri('{{ content.contenttype.slug }}', '{{ content.id }}', {{ field.uses|json_encode|raw }}, '{{key}}', false);
           } else {
               $('.sluglocker i').addClass('icon-lock').removeClass('icon-unlock');
               stopMakeUri({{ field.uses|json_encode|raw }});
           }
        });
        $('.slugedit').bind('click', function() {

            newslug = prompt("Set the slug to:");

            $('.sluglocker i').addClass('icon-lock').removeClass('icon-unlock');
            stopMakeUri({{ field.uses|json_encode|raw }});

            makeUriAjax(newslug, '{{ content.contenttype.slug }}', '{{ content.id }}', '{{key}}', false)


        });
    {% if content.get(key) is empty  %}
        $('.sluglocker').trigger('click');
    {% endif %}
    });
</script>
{% endif %}

{% endif %}

{# --------------- select --------------- #}

{% if field.type == "select" %}
    <label><b><span class='left'>{% if field.label %}{{field.label|trans}}{% else %}{{ key|ucfirst|trans}}{%endif%}</span></b></label>
    {% if field.multiple is defined and field.multiple %}
        <select name="{{key}}[]" id="{{key}}" class='{% if field.class is defined %}{{ field.class }}{% endif %}' multiple>
            {% for value in field.values %}
                <option value="{{value}}" {% if value in content.get(key) %}selected{% endif %}>{{value}}</option>
            {% endfor %}
        </select>
    {% else %}
        <select name="{{key}}" id="{{key}}" class='{% if field.class is defined %}{{ field.class }}{% endif %}'>
            {% for value in field.values %}
                <option value="{{value}}" {% if content.get(key)==value %}selected{% endif %}>{{value}}</option>
            {% endfor %}
        </select>
    {% endif %}
{% endif %}

{# --------------- templateselect --------------- #}

{% if field.type == "templateselect" %}
<label><b><span class='left'>{% if field.label %}{{field.label|trans}}{% else %}{{ key|ucfirst|trans}}{%endif%}</span></b></label>
    <select name="{{key}}" id="{{key}}">
        <option value="">{{ __('(default template)') }}</option>
        <option value="" disabled>-----------</option>
        {% for filename, name in listtemplates(field.filter) %}
            <option value="{{filename}}" {% if content.get(key)==filename %}selected{% endif %}>{{name}}</option>
        {% endfor %}
    </select>
{% endif %}

{# --------------- image --------------- #}

{% if field.type == "image" %}
<div class="dropzone" id="dropzone-{{key}}">

    <div class="image-right">
        <div class='imageholder' id="thumbnail-{{key}}">
            {% if content.get(key)!="" %}
            <img src="{{ content.get(key)|thumbnail(120, 120, 'c') }}" width="120" height="120">
            {% else %}
            <img src="{{ app.paths.app }}view/img/default_empty.png" width="120" height="120">
            {% endif %}
        </div>
    </div>
    <div class="image-container">

        <label>
            <b>{% if field.label %}{{field.label|trans}}{% else %}{{ key|ucfirst|trans}}{%endif%}</b>
            <span class="label info-pop" data-html="true" data-title="{% if field.label %}{{field.label}}{% else %}{{ key|ucfirst}}{%endif%}"
                data-content="{{ app.translator.trans('info.upload.image',{},'infos') }}">{{ __('Info') }}</span>
        </label>

        <input type="text" name="{{key}}" id="field-{{key}}"
            value='{{ content.get(key) }}'
            class='{% if field.class is defined %}{{ field.class }}{% endif %} imageinput wide'>

<!-- The fileinput-button span is used to style the file input field as button -->
        <div class="btn-group">
<<<<<<< HEAD
            <span class="btn btn-default btn-info fileinput-button">
                <i class="icon-upload"></i>
=======
            <span class="btn btn-info fileinput-button">
                <i class="fa fa-upload"></i>
>>>>>>> 6a9289c9
                <span>{{ __('Upload image') }}</span>
                <input id="fileupload-{{key}}" type="file" name="fileupload-{{key}}[]" data-url="{{ paths.app }}classes/upload/">
            </span>
        </div>

        <div class="btn-group" style="margin-left: 0px;">
<<<<<<< HEAD
            <a data-target="#selectModal-{{key}}" href="{{ paths.async }}browse/files?key={{ key }}" class="btn btn-default fileinput-select" data-toggle="modal">
                <i class="icon-upload-alt"></i>
=======
            <a data-target="#selectModal-{{key}}" href="{{ paths.async }}browse/files?key={{ key }}" class="btn fileinput-select" data-toggle="modal">
                <i class="fa fa-upload-alt"></i>
>>>>>>> 6a9289c9
                {{ __('Select from server') }}
            </a>
        </div>

        {% set items = stackitems(7, 'image') %}
        {% if items %}
        <div class="btn-group">
<<<<<<< HEAD
            <a class="btn btn-default dropdown-toggle" data-toggle="dropdown">
                <i class="icon-paper-clip"></i>
=======
            <a class="btn dropdown-toggle" data-toggle="dropdown">
                <i class="fa fa-paper-clip"></i>
>>>>>>> 6a9289c9
                {{ __('Select from stack') }}
                <span class="caret"></span>
            </a>

            <ul class="dropdown-menu" id="stack-{{key}}">
                {% for item in items %}
                    <li>
                        <a href="#" data-action="stack.selectFromPulldown('{{ key }}', '{{ item.filepath }}');">{{ item.basename }} <small>({{ item.filesize }}, {{ item.imagesize }} px)</small></a>
                    </li>
                {% endfor %}
            </ul>
        </div>
        {% endif %}


        <div class="progress progress-striped active" id="progress-{{key}}">
            <div class="bar" style="width: 0%;"></div>
        </div>

        <!-- Modal "select from server"  -->
        <div class="modal hide modal-wide" id="selectModal-{{key}}" tabindex="-1" role="dialog" aria-labelledby="myModalLabel" aria-hidden="true">

            <div class="modal-body">
            </div>
            <div class="modal-footer">
                <button class="btn btn-default " data-dismiss="modal" aria-hidden="true">{{ __('Cancel') }}</button>
            </div>
        </div>



{% if not ismobileclient() %}

<script type="text/javascript">
    $(function() {
        bindFileUpload('{{key}}');

        $("#field-{{key}}").autocomplete({
            source: "{{ paths.async }}filesautocomplete?ext=gif,jpg,jpeg,png",
            minLength: 2,
            close: function(){
                if ($('#field-{{key}}').val() != "" ) {
                    $('#thumbnail-{{key}}').html("<img src='{{ app.paths.root }}thumbs/120x120c/"+encodeURI( $('#field-{{key}}').val() )+"' width='120' height='120'>");
                } else {
                    $('#thumbnail-{{key}}').html("<img src='{{ app.paths.app }}view/img/default_empty.png' width='120' height='120'>");
                }
            }
        });

    });
</script>
{% endif %}

    </div>
</div>
{% endif %}



{# --------------- file --------------- #}

{% if field.type == "file" %}
<div class="dropzone" id="dropzone-{{key}}">

    <div class="image-container">

        <label>
            <b>{% if field.label %}{{field.label|trans}}{% else %}{{ key|ucfirst|trans}}{%endif%}</b>
            <span class="label info-pop" data-html="true" data-title="{% if field.label %}{{field.label}}{% else %}{{ key|ucfirst}}{%endif%}"
                  data-content="{{ app.translator.trans('info.upload.file',{},'infos') }}">{{ __('Info') }}</span>
        </label>

        <input type="text" name="{{key}}" id="field-{{key}}"
            value='{{ content.get(key) }}'
            class='{% if field.class is defined %}{{ field.class }}{% endif %} imageinput'><br>

<!-- The fileinput-button span is used to style the file input field as button -->
        <div class="btn-group">
<<<<<<< HEAD
            <span class="btn btn-default btn-info fileinput-button">
                <i class="icon-upload"></i>
=======
            <span class="btn btn-info fileinput-button">
                <i class="fa fa-upload"></i>
>>>>>>> 6a9289c9
                <span>{{ __('Upload File') }}</span>
                <input id="fileupload-{{key}}" type="file" name="fileupload-{{key}}[]" data-url="{{ paths.app }}classes/upload/">
            </span>
        </div>

        {% set items = stackitems(7, 'other,document') %}
        {% if items %}
            <div class="btn-group">
<<<<<<< HEAD
                <a class="btn btn-default dropdown-toggle" data-toggle="dropdown">
                    <i class="icon-paper-clip"></i>
=======
                <a class="btn dropdown-toggle" data-toggle="dropdown">
                    <i class="fa fa-paper-clip"></i>
>>>>>>> 6a9289c9
                    {{ __('Select from stack') }}
                    <span class="caret"></span>
                </a>

                <ul class="dropdown-menu" id="stack-{{key}}">
                    {% for item in items %}
                        <li>
                            <a href="#" data-action="stack.selectFromPulldown('{{ key }}', '{{ item.filepath }}');">{{ item.basename }} <small>({{ item.filesize }})</small></a>
                        </li>
                    {% endfor %}
                </ul>
            </div>
        {% endif %}

        <div class="progress progress-striped active" id="progress-{{key}}">
            <div class="bar" style="width: 0%;"></div>
        </div>

    {% if not ismobileclient() %}
        <div style="clear: left;" class="hidden-sm"><small>{{ app.translator.trans('info.upload.filesmall',{},'infos') }}</small></div>
        <script type="text/javascript">
            $(function() {
                bindFileUpload('{{key}}');

                $("#field-{{key}}").autocomplete({
                    source: "{{ paths.async }}filesautocomplete?ext={{ field.extensions|join(',') }}",
                    minLength: 2
                });

            });
        </script>
    {% endif %}

    </div>
</div>
{% endif %}


{# --------------- imagelist --------------- #}

{% if field.type == "imagelist" %}
<label>
    <b>
        {% if field.label %}{{field.label|trans}}{% else %}{{ key|ucfirst|trans}}{%endif%}
    </b>
    <span class="label info-pop" data-html="true" data-title="{% if field.label %}{{field.label|trans}}{% else %}{{ key|ucfirst|trans}}{%endif%}"
      data-content="{{ app.translator.trans('info.upload.imagelist',{},'infos') }}">{{ __('Info') }}</span>
</label>
<div class="imagelistholder dropzone" id="imagelist-{{key}}">
    <div class="list"></div>

    <div class="buttons">
<<<<<<< HEAD
        <span class="btn btn-default btn-info fileinput-button" style="margin-bottom: 8px;">
            <i class="icon-upload"></i>
=======
        <span class="btn btn-info fileinput-button" style="margin-bottom: 8px;">
            <i class="fa fa-upload"></i>
>>>>>>> 6a9289c9
            <span>{{ __('Upload image') }}</span>
            <input id="fileupload-{{key}}" type="file" name="fileupload-{{key}}[]" data-url="{{ paths.app }}classes/upload/">
        </span>

        <br clear="all">

        <div class="btn-group" style="margin-left: 0px;">
<<<<<<< HEAD
            <a data-target="#selectModal-{{key}}" href="{{ paths.async }}browse/files?key={{ key }}" class="btn btn-default fileinput-select" data-toggle="modal">
                <i class="icon-upload-alt"></i>
=======
            <a data-target="#selectModal-{{key}}" href="{{ paths.async }}browse/files?key={{ key }}" class="btn fileinput-select" data-toggle="modal">
                <i class="fa fa-upload-alt"></i>
>>>>>>> 6a9289c9
                {{ __('Select from server') }}
            </a>
        </div>

        {% set items = stackitems(7, 'image') %}
        {% if items %}
        <div class="btn-group">
<<<<<<< HEAD
            <a class="btn btn-default dropdown-toggle" data-toggle="dropdown">
                <i class="icon-paper-clip"></i>
=======
            <a class="btn dropdown-toggle" data-toggle="dropdown">
                <i class="fa fa-paper-clip"></i>
>>>>>>> 6a9289c9
                {{ __('Select from stack') }}
                <span class="caret"></span>
            </a>

            <ul class="dropdown-menu" id="stack-{{key}}">
                {% for item in items %}
                    <li>
                        <a href="#" data-action="stack.selectFromPulldown('{{ key }}', '{{ item.filepath }}');">{{ item.basename }} <small>({{ item.filesize }}, {{ item.imagesize }} px)</small></a>
                    </li>
                {% endfor %}
            </ul>
        </div>
        {% endif %}

    </div>
    <textarea name="{{key}}" id="{{key}}" class="hide">{% if content.get(key) is defined %}{{ content.get(key) }}{% endif %}</textarea>
    <div class='clearfix'></div>

    <!-- Modal "select from server"  -->
    <div class="modal hide modal-wide" id="selectModal-{{key}}" tabindex="-1" role="dialog" aria-labelledby="myModalLabel" aria-hidden="true">
        <div class="modal-body">
        </div>
        <div class="modal-footer">
            <button class="btn btn-default " data-dismiss="modal" aria-hidden="true">{{ __('Close') }}</button>
        </div>
    </div>
</div>


<script type="text/javascript">
    $(function() {

        if(typeof imagelist == "undefined") {
            imagelist = [];
        }

        imagelist['{{ key }}'] = new ImagelistHolder({id: '{{key}}'});
    });
</script>

{% endif %}


{# --------------- filelist --------------- #}

{% if field.type == "filelist" %}
<label>
    <b>
        {% if field.label %}{{field.label|trans}}{% else %}{{ key|ucfirst|trans}}{%endif%}
    </b>
    <span class="label info-pop"
          data-html="true"
          data-title="{% if field.label %}{{field.label|trans}}{% else %}{{ key|ucfirst|trans}}{%endif%}"
          data-content="{{ app.translator.trans('info.upload.filelist',{},'infos') }}">
          {{ __('Info') }}
    </span>
</label>
<div class="filelistholder dropzone" id="filelist-{{key}}">
    <div class="list"></div>
    <div class="buttons">
        <span class="btn btn-default btn-info fileinput-button"
              style="margin-bottom: 8px;">

            <i class="fa fa-upload"></i>
            <span>{{ __('Upload files') }}</span>
            <input id="fileupload-{{key}}"
                   type="file"
                   name="fileupload-{{key}}[]"
                   data-url="{{ paths.app }}classes/upload/">
        </span>
    </div>
    <textarea name="{{key}}"
              id="{{key}}"
              class="hide">{% if content.get(key) is defined %}{{ content.get(key) }}{% endif %}</textarea>
</div>
<div class='clearfix'></div>

<script type="text/javascript">
    $(function() {

        if(typeof filelist == "undefined") {
            filelist = [];
        }

        filelist['{{ key }}'] = new FilelistHolder({id: '{{key}}'});
    });
</script>

{% endif %}

{# --------------- video --------------- #}

{% if field.type == "video" %}

{% set video = content.get(key) %}
<div class="dropzone">

    <div class="video-right hidden-xs">
        <div class='imageholder' id="thumbnail-{{key}}" style="width: 160px; text-align: center; background-color: #F8F8F8;">
            {% if video.thumbnail|default('') %}
                <img src="{{ video.thumbnail }}" width="160" height="120">
            {% else %}
                <img src="{{ app.paths.app }}view/img/default_empty.png" width="120" height="120">
            {% endif %}
        </div>
    </div>

    <div class="video-container">
        <label>
            <b>{% if field.label %}{{field.label|trans}}{% else %}{{ key|ucfirst|trans}}{%endif%}</b>
            (<span id="video-{{key}}-text">{% if video.title is defined %}"{{ video.title|trimtext(18) }}" by {{ video.authorname|trimtext(18) }}{% endif %}</span>)
            <span class="label info-pop" data-html="true" data-title="{% if field.label %}{{field.label|trans}}{% else %}{{ key|ucfirst|trans}}{%endif%}"
                  data-content="{{ app.translator.trans('info.upload.video',{},'infos') }}">{{ __('Info') }}</span>
        </label>
        <label>{{ __('URL:') }} <input type="url" name="{{key}}[url]" id="video-{{key}}"
               value='{{ video.url|default('') }}' style='width: 60%;'>
        </label>

        <label>{{ __('Size:') }} <input type="number" name="{{ key }}[width]" id="video-{{key}}-width" value="{{ video.width|default('') }}" style='width: 60px; min-width: 60px;'>
        x <input type="number" name="{{ key }}[height]" id="video-{{key}}-height" value="{{ video.height|default('') }}" style='width: 60px; min-width: 60px;'>
            pixels.
            <span class="hidden-sm"><a href="#myModal" role="button" class="btn btn-default " data-toggle="modal" style='float: right;'>{{ __('Preview video') }}</a></span>
        </label>

        <input type="hidden" name="{{ key }}[ratio]" id="video-{{key}}-ratio" value="{{ video.ratio|default('') }}">
        <input type="hidden" name="{{ key }}[title]" id="video-{{key}}-title" value="{{ video.title|default('') }}" readonly>
        <input type="hidden" name="{{ key }}[authorname]" id="video-{{key}}-author_name" value="{{ video.authorname|default('') }}" readonly>
        <input type="hidden" name="{{ key }}[authorurl]" id="video-{{key}}-author_url" value="{{ video.authorurl|default('') }}" readonly>
        <input type="hidden" name="{{ key }}[html]" id="video-{{key}}-html" value="{% if video.html is defined %}{{ video.html|escape }}{% endif %}">
        <input type="hidden" name="{{ key }}[thumbnail]" id="video-{{key}}-thumbnail" value="{{ video.thumbnail|default('') }}">

        <script type="text/javascript">
            bindVideoEmbed('{{key}}');
        </script>
    </div>
</div>

<!-- Modal video preview -->
<div class="modal hide" id="myModal" tabindex="-1" role="dialog" aria-labelledby="myModalLabel" aria-hidden="true">

    <div class="modal-body">
        {% if video.html is defined %}
        {{ video.html }}
        {% else %}
        <p>{{ __('No video url is set, no video to show.') }}</p>
        {% endif %}
    </div>
    <div class="modal-footer">
        <button class="btn btn-default " data-dismiss="modal" aria-hidden="true">{{ __('Close') }}</button>
    </div>
</div>


{% endif %}





{# --------------- geolocation --------------- #}

    {% if field.type == "geolocation" %}

        {% set geolocation = content.get(key) %}
        <div class="dropzone geolocation">

            <div class="map-right hidden-xs">
                <div class='mapholder' id="map-{{key}}" style="width: 200px;">
                        <img src="{{ geo.map|default('') }}" width="200" height="200">
                </div>
            </div>

            <div class="map-container">
                <label>
                    <b>{% if field.label %}{{field.label|trans}}{% else %}{{ key|ucfirst|trans}}{%endif%}</b>
                    <span class="label info-pop" data-html="true" data-title="{% if field.label %}{{field.label|trans}}{% else %}{{ key|ucfirst|trans}}{%endif%}"
                          data-content="{{ app.translator.trans('info.geolocation',{},'infos') }}">{{ __('Info') }}</span>
                </label>
                <label>{{ __('Address lookup:') }} <input type="text" name="{{key}}[address]" id="{{key}}-address"
                    value='{{ geolocation.address|default('') }}' style='width: 60%;'>
                </label>
                <label>{{ __('Latitude:') }} <input type="text" name="{{key}}[latitude]" id="{{key}}-latitude"
                    value='{{ geolocation.latitude|default('') }}' style='width: 30%;'>
                 - {{ __('Longitude:') }} <input type="text" name="{{key}}[longitude]" id="{{key}}-longitude"
                    value='{{ geolocation.longitude|default('') }}' style='width: 30%;'>
                </label>
                <p>{{ __('Matched address:') }}
                <span id="{{ key }}-reversegeo"> {{ geolocation.formatted_address|default('') }}</span></p>
                <input type="hidden" name="{{key}}[formatted_address]" id="{{key}}-formatted_address"
                       value='{{ geolocation.formatted_address|default('') }}' style='width: 30%;'>
                <script type="text/javascript">
                    $(function() {
                        bindGeolocation('{{key}}', '{{ geolocation.latitude|default('') }}', '{{ geolocation.longitude|default('') }}');
                    });
                </script>
            </div>
        </div>
<script type="text/javascript" src="http://maps.google.com/maps/api/js?sensor=false"></script>
<script type="text/javascript" src="{{ paths.app }}view/js/jquery.gomap-1.3.2.min.js"></script>

    {% endif %}






{# --------------- html --------------- #}

{% if field.type == "html" %}
<label><b>{% if field.label %}{{field.label|trans}}{% else %}{{ key|ucfirst|trans}}{%endif%}</b></label>
<textarea name="{{key}}" class='{% if field.class is defined %}{{ field.class }}{% endif %} ckeditor'
    style='{% if field.height is defined %}height: {{ field.height }}{% endif %}'
    {% if field.required is defined and field.required %}required{% endif %}>
    {% if content.get(key) is defined %}{{ content.get(key) }}{% endif %}
</textarea>
{% endif %}

{# --------------- textarea --------------- #}

{% if field.type == "textarea" %}
<label><b>{% if field.label %}{{field.label|trans}}{% else %}{{ key|ucfirst|trans}}{%endif%}</b></label>
<textarea name="{{key}}" class='{% if field.class is defined %}{{ field.class }}{% endif %}'
    style='{% if field.height is defined %}height: {{ field.height }}{% endif %}'
    {% if field.required is defined and field.required %}required{% endif %}
    >{% if content.get(key) is defined %}{{ content.get(key) }}{% endif %}</textarea>
{% endif %}


{# --------------- textarea --------------- #}

{% if field.type == "markdown" %}
    <label>
        <b>{% if field.label %}{{field.label|trans}}{% else %}{{ key|ucfirst|trans}}{%endif%}</b>
        <span class="label info-pop" data-html="true" data-title="{% if field.label %}{{field.label}}{% else %}{{ key|ucfirst}}{%endif%}"
              data-content="{{ app.translator.trans('info.markdown',{},'infos') }}">{{ __('Info') }}</span>

    </label>
    <textarea id="{{ key }}" name="{{key}}" class='{% if field.class is defined %}{{ field.class }}{% endif %}'
              style='{% if field.height is defined %}height: {{ field.height }} !important;{% endif %}' {% if field.required is defined and field.required %}required{% endif %}
            >{% if content.get(key) is defined %}{{ content.get(key) }}{% endif %}</textarea>

    <textarea id="jquery-catchpaste-textarea" style="position: absolute; width: 0 !important; height: 0; left: -10000px;"></textarea>

<script type="text/javascript">
    $(function() {
        bindMarkdown('{{key}}');
    });
</script>

{% endif %}


{# --------------- date --------------- #}

{% if field.type == "date" %}
<label><b>{% if field.label %}{{field.label|trans}}{% else %}{{ key|ucfirst|trans}}{%endif%}</b></label>
<input type="text" name="{{key}}-dateformatted" id="{{key}}-date"
    value='{% if content.get(key) and (content.get(key) > "0001-01-01 00:00:00") %}{{ content.get(key)|date('l, d F Y') }}{% endif %}'
    class='{% if field.class is defined %}{{ field.class }}{% endif %} datepicker'>
<input type="hidden" name="{{key}}" id="{{ key }}" value="{{ content.get(key)|date('Y-m-d H:i:s') }}">
<script type="text/javascript">
    $(function() {
        $('#{{key}}-date').on('change.bolt', function(){
            var date = $('#{{key}}-date').datepicker( "getDate" );
            $('#{{ key }}').val($.datepicker.formatDate('yy-mm-dd', date));
        }).trigger('change.bolt');;
    });
</script>
{% endif %}


{# --------------- datetime --------------- #}

{% if field.type == "datetime" %}
<label><b>{% if field.label %}{{field.label|trans}}{% else %}{{ key|ucfirst|trans}}{%endif%}</b></label>
<input type="text" name="{{key}}-dateformatted" id="{{key}}-date"
    value='{% if content.get(key) and (content.get(key) > "0001-01-01 00:00:00") %}{{ content.get(key)|date('l, d F Y') }}{% endif %}'
    class='{% if field.class is defined %}{{ field.class }}{% endif %} datepicker'>
<input type="text" name="{{key}}-timeformatted" id="{{key}}-time"
    value='{% if content.get(key) and (content.get(key) > "0001-01-01 00:00:00") %}{{ content.get(key)|date('H:i') }}{% endif %}'
    class='{% if field.class is defined %}{{ field.class }}{% endif %} timepicker'>
<input type="hidden" name="{{ key }}" id="{{ key }}" value="{{ content.get(key)|date('Y-m-d H:i:s') }}">
<script type="text/javascript">
    $(function() {
        $('#{{key}}-date, #{{key}}-time').on('change.bolt', function(){
            var date = $('#{{key}}-date').datepicker("getDate");
            var time = $('#{{key}}-time').val() + ":00";
            $('#{{ key }}').val($.datepicker.formatDate('yy-mm-dd', date)+" "+time);
        }).trigger('change.bolt');;
    });
</script>
{% endif %}


{# ---------------postfix & divider --------------- #}

{% if field.postfix is defined and field.postfix is not empty %}
    <div class='clearfix'>
        {{ field.postfix|raw }}
    </div>
{% endif %}

{% if field.separator is defined and field.separator == true %}
    <hr>
{% endif %}


{% endfor %}
<|MERGE_RESOLUTION|>--- conflicted
+++ resolved
@@ -187,26 +187,16 @@
 
 <!-- The fileinput-button span is used to style the file input field as button -->
         <div class="btn-group">
-<<<<<<< HEAD
-            <span class="btn btn-default btn-info fileinput-button">
-                <i class="icon-upload"></i>
-=======
             <span class="btn btn-info fileinput-button">
                 <i class="fa fa-upload"></i>
->>>>>>> 6a9289c9
                 <span>{{ __('Upload image') }}</span>
                 <input id="fileupload-{{key}}" type="file" name="fileupload-{{key}}[]" data-url="{{ paths.app }}classes/upload/">
             </span>
         </div>
 
         <div class="btn-group" style="margin-left: 0px;">
-<<<<<<< HEAD
-            <a data-target="#selectModal-{{key}}" href="{{ paths.async }}browse/files?key={{ key }}" class="btn btn-default fileinput-select" data-toggle="modal">
-                <i class="icon-upload-alt"></i>
-=======
             <a data-target="#selectModal-{{key}}" href="{{ paths.async }}browse/files?key={{ key }}" class="btn fileinput-select" data-toggle="modal">
                 <i class="fa fa-upload-alt"></i>
->>>>>>> 6a9289c9
                 {{ __('Select from server') }}
             </a>
         </div>
@@ -214,13 +204,8 @@
         {% set items = stackitems(7, 'image') %}
         {% if items %}
         <div class="btn-group">
-<<<<<<< HEAD
             <a class="btn btn-default dropdown-toggle" data-toggle="dropdown">
-                <i class="icon-paper-clip"></i>
-=======
-            <a class="btn dropdown-toggle" data-toggle="dropdown">
                 <i class="fa fa-paper-clip"></i>
->>>>>>> 6a9289c9
                 {{ __('Select from stack') }}
                 <span class="caret"></span>
             </a>
@@ -299,13 +284,8 @@
 
 <!-- The fileinput-button span is used to style the file input field as button -->
         <div class="btn-group">
-<<<<<<< HEAD
-            <span class="btn btn-default btn-info fileinput-button">
-                <i class="icon-upload"></i>
-=======
             <span class="btn btn-info fileinput-button">
                 <i class="fa fa-upload"></i>
->>>>>>> 6a9289c9
                 <span>{{ __('Upload File') }}</span>
                 <input id="fileupload-{{key}}" type="file" name="fileupload-{{key}}[]" data-url="{{ paths.app }}classes/upload/">
             </span>
@@ -314,13 +294,8 @@
         {% set items = stackitems(7, 'other,document') %}
         {% if items %}
             <div class="btn-group">
-<<<<<<< HEAD
-                <a class="btn btn-default dropdown-toggle" data-toggle="dropdown">
-                    <i class="icon-paper-clip"></i>
-=======
                 <a class="btn dropdown-toggle" data-toggle="dropdown">
                     <i class="fa fa-paper-clip"></i>
->>>>>>> 6a9289c9
                     {{ __('Select from stack') }}
                     <span class="caret"></span>
                 </a>
@@ -373,13 +348,8 @@
     <div class="list"></div>
 
     <div class="buttons">
-<<<<<<< HEAD
-        <span class="btn btn-default btn-info fileinput-button" style="margin-bottom: 8px;">
-            <i class="icon-upload"></i>
-=======
         <span class="btn btn-info fileinput-button" style="margin-bottom: 8px;">
             <i class="fa fa-upload"></i>
->>>>>>> 6a9289c9
             <span>{{ __('Upload image') }}</span>
             <input id="fileupload-{{key}}" type="file" name="fileupload-{{key}}[]" data-url="{{ paths.app }}classes/upload/">
         </span>
@@ -387,13 +357,8 @@
         <br clear="all">
 
         <div class="btn-group" style="margin-left: 0px;">
-<<<<<<< HEAD
-            <a data-target="#selectModal-{{key}}" href="{{ paths.async }}browse/files?key={{ key }}" class="btn btn-default fileinput-select" data-toggle="modal">
-                <i class="icon-upload-alt"></i>
-=======
             <a data-target="#selectModal-{{key}}" href="{{ paths.async }}browse/files?key={{ key }}" class="btn fileinput-select" data-toggle="modal">
                 <i class="fa fa-upload-alt"></i>
->>>>>>> 6a9289c9
                 {{ __('Select from server') }}
             </a>
         </div>
@@ -401,13 +366,8 @@
         {% set items = stackitems(7, 'image') %}
         {% if items %}
         <div class="btn-group">
-<<<<<<< HEAD
             <a class="btn btn-default dropdown-toggle" data-toggle="dropdown">
-                <i class="icon-paper-clip"></i>
-=======
-            <a class="btn dropdown-toggle" data-toggle="dropdown">
                 <i class="fa fa-paper-clip"></i>
->>>>>>> 6a9289c9
                 {{ __('Select from stack') }}
                 <span class="caret"></span>
             </a>
