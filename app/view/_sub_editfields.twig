--- conflicted
+++ resolved
@@ -4,78 +4,11 @@
 
     <div class="form-group">
 
-<<<<<<< HEAD
-{# --------------- prefix --------------- #}
-{% if field.prefix is defined and field.prefix is not empty %}
-<div class='clearfix'>
-    {{ field.prefix|raw }}
-</div>
-{% endif %}
-
-
-{# --------------- text --------------- #}
-
-{% if field.type == "text" %}
-    {% include 'editfields/_text.twig' %}
-{% elseif field.type in ["float", "integer", "number"] %}
-    {% include 'editfields/_float-integer.twig' %}
-{% elseif field.type  == "checkbox" %}
-    {% include 'editfields/_checkbox.twig' %}
-{% elseif field.type == "slug" %}
-    {% include 'editfields/_slug.twig' %}
-{% endif %}
-
-{# --------------- select --------------- #}
-
-{% if field.type == "select" %}
-
-    {% if field.values is iterable %}
-        {% set values = field.values %}
-    {% else %}
-        {% set lookuptype = field.values|split('/')|first %}
-        {% set lookupfield = field.values|split('/')|last %}
-        {% if ',' in lookupfield %}
-            {% set lookupfield = lookupfield|split(',') %}
-        {% endif %}
-        {% setcontent lookups = lookuptype order lookupfield|last %}
-        {% set values = lookups|selectfield(lookupfield) %}
-    {% endif %}
-
-    {{ macro.label(key, field, 'col-sm-3 control-label') }}
-    <div class="col-sm-9">
-    {% if field.multiple is defined and field.multiple %}
-        <select name="{{key}}[]" id="{{key}}" class='{% if field.class is defined %}{{ field.class }}{% endif %}' multiple>
-            {% for value in values %}
-                {% if value is iterable and (value | length) > 1 %}
-                    <option value="{{value[0]}}" {% if value[0] in content.get(key) %}selected{% endif %}>{{value[1:]|join(' / ')}}</option>
-                {% else %}
-                    <option value="{{value}}" {% if value in content.get(key) %}selected{% endif %}>{{value}}</option>
-                {% endif %}
-            {% endfor %}
-        </select>
-        <label><span class='left' style="line-height: 1px;">&nbsp;</span></label>
-        <div style="margin-top: -14px;">
-            <a href="#" class="btn bnt-info btn-mini" onclick="jQuery('#{{key}} option').prop('selected', true); return false;">{{ __("Select all") }}</a>
-            <a href="#" class="btn bnt-info btn-mini" onclick="jQuery('#{{key}} option').prop('selected', false); return false;">{{ __("Select none") }}</a>
-        </div>
-
-    {% else %}
-        <select name="{{key}}" id="{{key}}" class='{% if field.class is defined %}{{ field.class }}{% endif %}'>
-            {% for value in values %}
-                {% if value is iterable and (value | length) > 1 %}
-                    <option value="{{value[0]}}" {% if content.get(key)==value[0] %}selected{% endif %}>{{value[1:]|join(' / ')}}</option>
-                {% else %}
-                    <option value="{{value}}" {% if content.get(key)==value %}selected{% endif %}>{{value}}</option>
-                {% endif %}
-            {% endfor %}
-        </select>
-=======
     {# --------------- prefix --------------- #}
     {% if field.prefix is defined and field.prefix is not empty %}
         <div class='clearfix'>
             {{ field.prefix|raw }}
         </div>
->>>>>>> 401728d1
     {% endif %}
 
 
@@ -133,4 +66,4 @@
     {% endif %}
 
 
-{% endfor %}
+{% endfor %}