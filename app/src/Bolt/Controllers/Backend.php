--- conflicted
+++ resolved
@@ -871,13 +871,9 @@
             $firstuser = true;
             $title = __('Create the first user');
             // If we get here, chances are we don't have the tables set up, yet.
-<<<<<<< HEAD
-            $app['storage']->getIntegrityChecker()->repairTables();
+            $app['integritychecker']->repairTables();
             // Grant 'root' to first user by default
             $user['roles'] = array(Permissions::ROLE_ROOT);
-=======
-            $app['integritychecker']->repairTables();
->>>>>>> a2f1b8fa
         } else {
             $firstuser = false;
         }
@@ -908,23 +904,8 @@
 
         // If we're adding the first user, add them as 'developer' by default, so don't
         // show them here..
-<<<<<<< HEAD
         if (!$firstuser) {
             $form->add('enabled', 'choice', array(
-=======
-        if ($firstuser) {
-            $form->add('userlevel', 'hidden', array(
-                'data' => \util::array_last_key($userlevels) // last element, highest userlevel..
-            ));
-        } else {
-            $form->add('userlevel', 'choice', array(
-                'choices' => $userlevels,
-                'expanded' => false,
-                'constraints' => new Assert\Choice(array_keys($userlevels)),
-                'label' => __('User level')
-            ))
-                ->add('enabled', 'choice', array(
->>>>>>> a2f1b8fa
                     'choices' => $enabledoptions,
                     'expanded' => false,
                     'constraints' => new Assert\Choice(array_keys($enabledoptions)),
@@ -1518,7 +1499,6 @@
             return redirect('useredit', array('id' => ""));
         }
 
-<<<<<<< HEAD
         // Most of the 'check if user is allowed' happens here: match the current route to the 'allowed' settings.
         if (!$app['users']->isValidSession() && !$app['users']->isAllowed($route)) {
             $app['session']->getFlashBag()->set('info', __("Please log on."));
@@ -1529,11 +1509,8 @@
 
             return redirect('dashboard');
         }
-=======
         // Stop the 'stopwatch' for the profiler.
         $app['stopwatch']->stop('bolt.backend.before');
->>>>>>> a2f1b8fa
-
     }
 
 }