<?php

namespace Bolt\Controllers;

use Guzzle\Http\Exception\RequestException;
use Silex;
use Silex\ControllerProviderInterface;
use Symfony\Component\HttpFoundation\Request;
use Symfony\Component\HttpFoundation\Response;
use Symfony\Component\Finder\Finder;
use Symfony\Component\Filesystem\Filesystem;
use Symfony\Component\Filesystem\Exception\IOException;

class Async implements ControllerProviderInterface
{
    public function connect(Silex\Application $app)
    {
        $ctr = $app['controllers_factory'];

        $ctr->get("/dashboardnews", array($this, 'dashboardnews'))
            ->before(array($this, 'before'))
            ->bind('dashboardnews');

        $ctr->get("/latestactivity", array($this, 'latestactivity'))
            ->before(array($this, 'before'))
            ->bind('latestactivity');

        $ctr->get("/filesautocomplete", array($this, 'filesautocomplete'))
            ->before(array($this, 'before'));

        $ctr->get("/readme/{extension}", array($this, 'readme'))
            ->before(array($this, 'before'))
            ->bind('readme');

        $ctr->get("/widget/{key}", array($this, 'widget'))
            ->before(array($this, 'before'))
            ->bind('widget');

        $ctr->post("/markdownify", array($this, 'markdownify'))
            ->before(array($this, 'before'))
            ->bind('markdownify');

        $ctr->get("/makeuri", array($this, 'makeuri'))
            ->before(array($this, 'before'));

        $ctr->get("/lastmodified/{contenttypeslug}/{contentid}", array($this, 'lastmodified'))
            ->value('contentid', '')
            ->before(array($this, 'before'))
            ->bind('lastmodified');

        $ctr->get("/filebrowser/{contenttype}", array($this, 'filebrowser'))
            ->before(array($this, 'before'))
            ->assert('contenttype', '.*')
            ->bind('contenttype');

        $ctr->get("/browse/{path}", array($this, 'browse'))
            ->before(array($this, 'before'))
            ->assert('path', '.+')
            ->bind('asyncbrowse');

        $ctr->post("/renamefile", array($this, 'renamefile'))
            ->before(array($this, 'before'))
            ->bind('renamefile');

        $ctr->post("/deletefile", array($this, 'deletefile'))
            ->before(array($this, 'before'))
            ->bind('deletefile');

        $ctr->post("/duplicatefile", array($this, 'duplicatefile'))
            ->before(array($this, 'before'))
            ->bind('duplicatefile');

        $ctr->get("/addstack/{filename}", array($this, 'addstack'))
            ->before(array($this, 'before'))
            ->assert('filename', '.*')
            ->bind('addstack');

        $ctr->get("/tags/{taxonomytype}", array($this, 'tags'))
            ->before(array($this, 'before'))
            ->bind('tags');

        $ctr->get("/populartags/{taxonomytype}", array($this, 'populartags'))
            ->before(array($this, 'before'))
            ->bind('populartags');

        $ctr->get("/showstack", array($this, 'showstack'))
            ->before(array($this, 'before'))
            ->bind('showstack');

        $ctr->get("/omnisearch", array($this, 'omnisearch'))
            ->before(array($this, 'before'));

        $ctr->post("/folder/rename", array($this, 'renamefolder'))
            ->before(array($this, 'before'))
            ->bind('renamefolder');

        $ctr->post("/folder/remove", array($this, 'removefolder'))
            ->before(array($this, 'before'))
            ->bind('removefolder');

        $ctr->post("/folder/create", array($this, 'createfolder'))
            ->before(array($this, 'before'))
            ->bind('createfolder');

        return $ctr;

    }

    /**
     * News.
     */
    public function dashboardnews(Silex\Application $app)
    {
        $news = $app['cache']->fetch('dashboardnews'); // Two hours.

        $name = !empty($_SERVER['SERVER_NAME']) ? $_SERVER['SERVER_NAME'] : $_SERVER['HTTP_HOST'];

        // If not cached, get fresh news..
        if ($news == false) {

            $app['log']->add("News: fetch from remote server..", 1);

            $driver = $app['config']->get('general/database/driver', 'sqlite');

            $url = sprintf(
                'http://news.bolt.cm/?v=%s&p=%s&db=%s&name=%s',
                rawurlencode($app->getVersion()),
                phpversion(),
                $driver,
                base64_encode($name)
            );

            $curlOptions = array('CURLOPT_CONNECTTIMEOUT' => 5);
            // If there's a proxy ...
            if ($app['config']->get('general/httpProxy')) {
                $curlOptions['CURLOPT_PROXY'] = $app['config']->get('general/httpProxy/host');
                $curlOptions['CURLOPT_PROXYTYPE'] = 'CURLPROXY_HTTP';
                $curlOptions['CURLOPT_PROXYUSERPWD'] = $app['config']->get('general/httpProxy/user') . ':' . $app['config']->get('general/httpProxy/password');
            }
            $guzzleclient = new \Guzzle\Http\Client($url, array('curl.options' => $curlOptions));

            try {
                $newsData = $guzzleclient->get("/")->send()->getBody(true);
                $news = json_decode($newsData);
                if ($news) {
                    // For now, just use the most current item.
                    $news = current($news);

                    $app['cache']->save('dashboardnews', $news, 7200);
                } else {
                    $app['log']->add("News: got invalid JSON feed", 1);
                }

            } catch (RequestException $re) {
                $app['log']->add("News: got exception: " . $re->getMessage(), 1);
            }

        } else {
            $app['log']->add("News: get from cache..", 1);
        }

        $body = $app['render']->render('dashboard-news.twig', array('news' => $news));

        return new Response($body, 200, array('Cache-Control' => 's-maxage=3600, public'));

    }

    /**
     * Get the 'latest activity' for the dashboard..
     */
    public function latestactivity(Silex\Application $app)
    {
        $activity = $app['log']->getActivity(8, 3);

        $body = $app['render']->render('dashboard-activity.twig', array('activity' => $activity));

        return new Response($body, 200, array('Cache-Control' => 's-maxage=3600, public'));

    }

    public function filesautocomplete(Silex\Application $app, Request $request)
    {
        $term = $request->get('term');
        $filesystem = $app['filesystem']->getManager('files');

        $extensions = $request->query->get('ext');
        $files = $filesystem->search($term, $extensions);

        $app['debug'] = false;

        return $app->json($files);

    }

    /**
     * Render a widget, and return the HTML, so it can be inserted in the page.
     *
     */
    public function widget($key, Silex\Application $app, Request $request)
    {
        $html = $app['extensions']->renderWidget($key);

        return new Response($html, 200, array('Cache-Control' => 's-maxage=180, public'));

    }

    public function readme($extension, Silex\Application $app, Request $request)
    {
        $filename = __DIR__ . "/../../../extensions/" . $extension . "/readme.md";

        $readme = file_get_contents($filename);

        // Parse the field as Markdown, return HTML
        $html = \Parsedown::instance()->parse($readme);

        return new Response($html, 200, array('Cache-Control' => 's-maxage=180, public'));

    }

    public function markdownify(Silex\Application $app, Request $request)
    {
        $html = $request->request->get('html');

        if (isHtml($html)) {

            require_once(__DIR__ . '/../../../classes/markdownify/markdownify_extra.php');
            $markdown = new \Markdownify(false, 80, false);

            $output = $markdown->parseString($html);

        } else {
            $output = $html;
        }

        return $output;

    }

    public function makeuri(Silex\Application $app, Request $request)
    {
        $uri = $app['storage']->getUri($request->query->get('title'), $request->query->get('id'), $request->query->get('contenttypeslug'), $request->query->get('fulluri'));

        return $uri;
    }


    public function tags(Silex\Application $app, $taxonomytype)
    {
        $prefix = $app['config']->get('general/database/prefix', "bolt_");

        $query = "select distinct `%staxonomy`.`slug` from `%staxonomy` where `taxonomytype` = ? order by `slug` asc;";
        $query = sprintf($query, $prefix, $prefix);
        $query = $app['db']->executeQuery($query, array($taxonomytype));

        $results = $query->fetchAll();
        return $app->json($results);
    }

    public function populartags(Silex\Application $app, $taxonomytype)
    {
        $prefix = $app['config']->get('general/database/prefix', "bolt_");

        $limit = $app['request']->get('limit', 20);

        $query = "select `slug` , count(`slug`) as `count` from  `%staxonomy` where `taxonomytype` = ? group by  `slug` order by `count` desc limit %s";
        $query = sprintf($query, $prefix, intval($limit));
        $query = $app['db']->executeQuery($query, array($taxonomytype));


        $results = $query->fetchAll();

        usort($results, function ($a, $b) {

            if ($a['slug'] == $b['slug']) {
                return 0;
            }
            return ($a['slug'] < $b['slug']) ? -1 : 1;

        });


        return $app->json($results);
    }

    public function omnisearch(Silex\Application $app)
    {

        $query = $app['request']->get('q', '');

        if (strlen($query) < 3) {
            return $app->json(array());
        }

        $options = $app['omnisearch']->query( $query );
        return $app->json( $options );

    }


    /**
     * Latest {contenttype} to show a small listing in the sidebars..
     */
    public function lastmodified(Silex\Application $app, $contenttypeslug, $contentid = null)
    {
        // Let's find out how we should determine what the latest changes were:
        $contentLogEnabled = (bool)$app['config']->get('general/changelog/enabled');

        if ($contentLogEnabled) {
            return $this->lastmodifiedByContentLog($app, $contenttypeslug, $contentid);
        } else {
            return $this->lastmodifiedSimple($app, $contenttypeslug);
        }
    }

    private function lastmodifiedSimple(Silex\Application $app, $contenttypeslug)
    {
        // Get the proper contenttype..
        $contenttype = $app['storage']->getContentType($contenttypeslug);

        // get the 'latest' from the requested contenttype.
        $latest = $app['storage']->getContent($contenttype['slug'], array('limit' => 5, 'order' => 'datechanged DESC'));

        $body = $app['render']->render('_sub_lastmodified.twig', array('latest' => $latest, 'contenttype' => $contenttype));
        return new Response($body, 200, array('Cache-Control' => 's-maxage=60, public'));
    }

    private function lastmodifiedByContentLog(Silex\Application $app, $contenttypeslug, $contentid)
    {
        // Get the proper contenttype..
        $contenttype = $app['storage']->getContentType($contenttypeslug);

        // get the changelog for the requested contenttype.
        $options = array('limit' => 5, 'order' => 'date DESC');
        if (intval($contentid) == 0) {
            $isFiltered = false;
        } else {
            $isFiltered = true;
            $options['contentid'] = intval($contentid);
        }
        $changelog = $app['storage']->getChangelogByContentType($contenttype['slug'], $options);

        $renderVars = array(
            'changelog' => $changelog,
            'contenttype' => $contenttype,
            'contentid' => $contentid,
            'filtered' => $isFiltered,
            );
        $body = $app['render']->render('_sub_lastmodified.twig', $renderVars);
        return new Response($body, 200, array('Cache-Control' => 's-maxage=60, public'));
    }

    /**
     * List pages in given contenttype, to easily insert links through the Wysywig editor.
     *
     * @param  string            $contenttype
     * @param  Silex\Application $app
     * @param  Request           $request
     * @return mixed
     */
    public function filebrowser($contenttype = 'pages', Silex\Application $app, Request $request)
    {
        foreach ($app['storage']->getContentTypes() as $contenttype) {

            $records = $app['storage']->getContent($contenttype, array('published' => true));

            foreach ($records as $key => $record) {
                $results[$contenttype][] = array(
                    'title' => $record->gettitle(),
                    'id' => $record->id,
                    'link' => $record->link(),
                );
            }
        }

        return $app['render']->render('filebrowser.twig', array(
            'results' => $results
        ));

    }


    /**
     * List browse on the server, so we can insert them in the file input.
     *
     * @param $path
     * @param  Silex\Application $app
     * @param  Request           $request
     * @return mixed
     */
    public function browse($path, Silex\Application $app, Request $request)
    {
        
        $filesystem = $app['filesystem']->getManager();

        // $key is linked to the fieldname of the original field, so we can
        // Set the selected value in the proper field
        $key = $app['request']->get('key');

<<<<<<< HEAD
        $basefolder = $app['resources']->getPath('files');

        $path = stripTrailingSlash(str_replace("..", "", $path));
        if($path == 'files') {
            $path = '';
        }
        $currentfolder = realpath($basefolder ."/". $path);

        $ignored = array(".", "..", ".DS_Store", ".gitignore", ".htaccess");
=======
>>>>>>> 5964e6ad

        // Get the pathsegments, so we can show the path..
        $pathsegments = array();
        $cumulative = "";
        if (!empty($path)) {
            foreach (explode("/", $path) as $segment) {
                $cumulative .= $segment . "/";
                $pathsegments[$cumulative] = $segment;
            }
        }

<<<<<<< HEAD
        if (file_exists($currentfolder)) {

            $d = dir($currentfolder);

            while (false !== ($entry = $d->read())) {

                if (in_array($entry, $ignored)) {
                    continue;
                }

                $fullfilename = $currentfolder . "/" . $entry;

                if (is_file($fullfilename)) {
                    $relativepath = str_replace("files/", "", ($path . "/" . $entry));
                    $relativepath = trim($relativepath, "/");
                    $files[$entry] = array(
                        'path' => $path,
                        'filename' => $entry,
                        'newpath' => $path . "/" . $entry,
                        'relativepath' => $relativepath,
                        'writable' => is_writable($fullfilename),
                        'readable' => is_readable($fullfilename),
                        'type' => strtolower(getExtension($entry)),
                        'filesize' => formatFilesize(filesize($fullfilename)),
                        'modified' => date("Y/m/d H:i:s", filemtime($fullfilename)),
                        'permissions' => \utilphp\util::full_permissions($fullfilename)
                    );

                    if (in_array(strtolower(getExtension($entry)), array('gif', 'jpg', 'png', 'jpeg'))) {
                        $size = getimagesize($fullfilename);
                        $files[$entry]['imagesize'] = sprintf("%s × %s", $size[0], $size[1]);
                    }
                }

                if (is_dir($fullfilename)) {
                    $folders[$entry] = array(
                        'path' => $path,
                        'foldername' => $entry,
                        'newpath' => $path . "/" . $entry,
                        'writable' => is_writable($fullfilename),
                        'modified' => date("Y/m/d H:i:s", filemtime($fullfilename))
                    );
                }

            }

            $d->close();

        } else {
            $app['session']->getFlashBag()->set('error', __("Folder '%s' could not be found, or is not readable.", array('%s' => $path)));
=======
        try {
            $list = $filesystem->listContents($path);
            $validFolder = true;
        } catch (\Exception $e) {
            $app['session']->getFlashBag()->set('error', __("Folder '%s' could not be found, or is not readable.", array('%s' => $path))); 
            $validFolder = false;
>>>>>>> 5964e6ad
        }

        $app['twig']->addGlobal('title', __("Files in %s", array('%s' => $path)));


        list($files, $folders) = $filesystem->browse($path, $app);


        return $app['render']->render('files_async.twig', array(
            'path' => $path,
            'files' => $files,
            'folders' => $folders,
            'pathsegments' => $pathsegments,
            'key' => $key
        ));

    }


    public function addstack($filename = "", Silex\Application $app)
    {

        $app['stack']->add($filename);

        return true;

    }



    public function showstack(Silex\Application $app)
    {

        $count = $app['request']->get('items', 10);
        $options = $app['request']->get('options', false);

        $stack = $app['stack']->listitems($count);

        return $app['render']->render('_sub_stack.twig', array(
            'stack' => $stack,
            'options' => $options,
            'filetypes' => $app['stack']->getFileTypes()
        ));

    }

    /**
     * Rename a file within the files directory tree.
     *
     * @param  SilexApplication $app     The Silex Application Container
     * @param  Request          $request The HTTP Request Object containing the GET Params
     *
     * @return Boolean                   Whether the renaming action was successful
     */
    public function renamefile(Silex\Application $app, Request $request)
    {
        $namespace  = $request->request->get('namespace', 'files');
        $parentPath = $request->request->get('parent');
        $oldName    = $request->request->get('oldname');
        $newName    = $request->request->get('newname');

        $oldPath    = $app['resources']->getPath($namespace)
                      . DIRECTORY_SEPARATOR
                      . $parentPath
                      . DIRECTORY_SEPARATOR
                      . $oldName;

        $newPath    = $app['resources']->getPath($namespace)
                      . DIRECTORY_SEPARATOR
                      . $parentPath
                      . DIRECTORY_SEPARATOR
                      . $newName;

        $fileSystemHelper = new Filesystem;

        try {
            $fileSystemHelper->rename($oldPath,
                                      $newPath,
                                      false /* Don't rename if target exists already! */);
        } catch(IOException $exception) {

            /* Thrown if target already exists or renaming failed. */
            return false;
        }

        return true;
    }

    /**
     * Delete a file on the server.
     *
     * @param  Silex\Application $app
     * @param  Request           $request
     * @return bool
     */
    public function deletefile(Silex\Application $app, Request $request)
    {
        $namespace = $request->request->get('namespace', 'files');
        $filename = $request->request->get('filename');

        $filesystem = $app['filesystem']->getManager($namespace);
        
        if ($filesystem->delete($filename)) {
            return true;
        } 
        return false;
    }

    /**
     * Duplicate a file on the server.
     *
     * @param  Silex\Application $app
     * @param  Request           $request
     * @return bool
     */
    public function duplicatefile(Silex\Application $app, Request $request)
    {
        $namespace = $request->request->get('namespace', 'files');
        $filename = $request->request->get('filename');
        
        $filesystem = $app['filesystem']->getManager($namespace);

        $extensionPos = strrpos($filename, '.');
        $destination = substr($filename, 0, $extensionPos) . "_copy" . substr($filename, $extensionPos);
        $n = 1;
        
        while($filesystem->has($destination)) {
            $extensionPos = strrpos($destination, '.');
            $destination = substr($destination, 0, $extensionPos) . "$n" . substr($destination, $extensionPos);
            $n = rand(0,1000);
        }
        if($filesystem->copy($filename, $destination)) {
            return true;
        }
            
        return false;


    }

    /**
     * Rename a folder within the files directory tree.
     *
     * @param  SilexApplication $app     The Silex Application Container
     * @param  Request          $request The HTTP Request Object containing the GET Params
     *
     * @return Boolean                   Whether the renaming action was successful
     */
    public function renamefolder(Silex\Application $app, Request $request)
    {
        $namespace = $request->request->get('namespace', 'files');

        $parentPath = $request->request->get('parent');
        $oldName    = $request->request->get('oldname');
        $newName    = $request->request->get('newname');

        $oldPath    = $app['resources']->getPath($namespace)
                      . DIRECTORY_SEPARATOR
                      . $parentPath
                      . $oldName;

        $newPath    = $app['resources']->getPath($namespace)
                      . DIRECTORY_SEPARATOR
                      . $parentPath
                      . $newName;

        $fileSystemHelper = new Filesystem;

        try {
            $fileSystemHelper->rename($oldPath,
                                      $newPath,
                                      false /* Don't rename if target exists already! */);
        } catch(IOException $exception) {

            /* Thrown if target already exists or renaming failed. */
            return false;
        }

        return true;
    }

    /**
     * Delete a folder recursively if writeable.
     *
     * @param  SilexApplication $app     The Silex Application Container
     * @param  Request          $request The HTTP Request Object containing the GET Params
     *
     * @return Boolean                   Whether the renaming action was successful
     */
    public function removefolder(Silex\Application $app, Request $request)
    {
        $namespace = $request->request->get('namespace', 'files');


        $parentPath = $request->request->get('parent');
        $folderName = $request->request->get('foldername');

        $completePath = $parentPath . $folderName;
        
        $filesystem = $app['filesystem']->getManager($namespace);
        
        if($filesystem->deleteDir($completePath)) {
            return true;
        }

        return false;
    }

    /**
     * Create a new folder.
     *
     * @param  SilexApplication $app     The Silex Application Container
     * @param  Request          $request he HTTP Request Object containing the GET Params
     *
     * @return Boolean                   Whether the creation was successful
     */
    public function createfolder(Silex\Application $app, Request $request)
    {
        $namespace = $request->request->get('namespace', 'files');
        $base = $app['resources']->getPath($namespace);

        $parentPath = $request->request->get('parent');
        $folderName = $request->request->get('foldername');

        $newpath = $parentPath . $folderName;

        $filesystem = $app['filesystem']->getManager($namespace);

        if($filesystem->createDir($newpath)) {
            return true;
        }

        return false;

    }



    /**
     * Middleware function to do some tasks that should be done for all aynchronous
     * requests.
     */
    public function before(Request $request, Silex\Application $app)
    {
        // Start the 'stopwatch' for the profiler.
        $app['stopwatch']->start('bolt.async.before');

        // Only set which endpoint it is, if it's not already set. Which it is, in cases like
        // when it's embedded on a page using {{ render() }}
        // @todo Is this still needed?
        if (empty($app['end'])) {
            $app['end'] = "asynchronous";
        }

        // If there's no active session, don't do anything..
        if (!$app['users']->isValidSession()) {
            $app->abort(404, "You must be logged in to use this.");
        }

        // Stop the 'stopwatch' for the profiler.
        $app['stopwatch']->stop('bolt.async.before');

    }
}<|MERGE_RESOLUTION|>--- conflicted
+++ resolved
@@ -389,25 +389,12 @@
      */
     public function browse($path, Silex\Application $app, Request $request)
     {
-        
+
         $filesystem = $app['filesystem']->getManager();
 
         // $key is linked to the fieldname of the original field, so we can
         // Set the selected value in the proper field
         $key = $app['request']->get('key');
-
-<<<<<<< HEAD
-        $basefolder = $app['resources']->getPath('files');
-
-        $path = stripTrailingSlash(str_replace("..", "", $path));
-        if($path == 'files') {
-            $path = '';
-        }
-        $currentfolder = realpath($basefolder ."/". $path);
-
-        $ignored = array(".", "..", ".DS_Store", ".gitignore", ".htaccess");
-=======
->>>>>>> 5964e6ad
 
         // Get the pathsegments, so we can show the path..
         $pathsegments = array();
@@ -419,72 +406,17 @@
             }
         }
 
-<<<<<<< HEAD
-        if (file_exists($currentfolder)) {
-
-            $d = dir($currentfolder);
-
-            while (false !== ($entry = $d->read())) {
-
-                if (in_array($entry, $ignored)) {
-                    continue;
-                }
-
-                $fullfilename = $currentfolder . "/" . $entry;
-
-                if (is_file($fullfilename)) {
-                    $relativepath = str_replace("files/", "", ($path . "/" . $entry));
-                    $relativepath = trim($relativepath, "/");
-                    $files[$entry] = array(
-                        'path' => $path,
-                        'filename' => $entry,
-                        'newpath' => $path . "/" . $entry,
-                        'relativepath' => $relativepath,
-                        'writable' => is_writable($fullfilename),
-                        'readable' => is_readable($fullfilename),
-                        'type' => strtolower(getExtension($entry)),
-                        'filesize' => formatFilesize(filesize($fullfilename)),
-                        'modified' => date("Y/m/d H:i:s", filemtime($fullfilename)),
-                        'permissions' => \utilphp\util::full_permissions($fullfilename)
-                    );
-
-                    if (in_array(strtolower(getExtension($entry)), array('gif', 'jpg', 'png', 'jpeg'))) {
-                        $size = getimagesize($fullfilename);
-                        $files[$entry]['imagesize'] = sprintf("%s × %s", $size[0], $size[1]);
-                    }
-                }
-
-                if (is_dir($fullfilename)) {
-                    $folders[$entry] = array(
-                        'path' => $path,
-                        'foldername' => $entry,
-                        'newpath' => $path . "/" . $entry,
-                        'writable' => is_writable($fullfilename),
-                        'modified' => date("Y/m/d H:i:s", filemtime($fullfilename))
-                    );
-                }
-
-            }
-
-            $d->close();
-
-        } else {
-            $app['session']->getFlashBag()->set('error', __("Folder '%s' could not be found, or is not readable.", array('%s' => $path)));
-=======
         try {
             $list = $filesystem->listContents($path);
             $validFolder = true;
         } catch (\Exception $e) {
-            $app['session']->getFlashBag()->set('error', __("Folder '%s' could not be found, or is not readable.", array('%s' => $path))); 
+            $app['session']->getFlashBag()->set('error', __("Folder '%s' could not be found, or is not readable.", array('%s' => $path)));
             $validFolder = false;
->>>>>>> 5964e6ad
         }
 
         $app['twig']->addGlobal('title', __("Files in %s", array('%s' => $path)));
 
-
         list($files, $folders) = $filesystem->browse($path, $app);
-
 
         return $app['render']->render('files_async.twig', array(
             'path' => $path,
@@ -579,10 +511,10 @@
         $filename = $request->request->get('filename');
 
         $filesystem = $app['filesystem']->getManager($namespace);
-        
+
         if ($filesystem->delete($filename)) {
             return true;
-        } 
+        }
         return false;
     }
 
@@ -597,13 +529,13 @@
     {
         $namespace = $request->request->get('namespace', 'files');
         $filename = $request->request->get('filename');
-        
+
         $filesystem = $app['filesystem']->getManager($namespace);
 
         $extensionPos = strrpos($filename, '.');
         $destination = substr($filename, 0, $extensionPos) . "_copy" . substr($filename, $extensionPos);
         $n = 1;
-        
+
         while($filesystem->has($destination)) {
             $extensionPos = strrpos($destination, '.');
             $destination = substr($destination, 0, $extensionPos) . "$n" . substr($destination, $extensionPos);
@@ -612,7 +544,7 @@
         if($filesystem->copy($filename, $destination)) {
             return true;
         }
-            
+
         return false;
 
 
@@ -676,9 +608,9 @@
         $folderName = $request->request->get('foldername');
 
         $completePath = $parentPath . $folderName;
-        
+
         $filesystem = $app['filesystem']->getManager($namespace);
-        
+
         if($filesystem->deleteDir($completePath)) {
             return true;
         }
