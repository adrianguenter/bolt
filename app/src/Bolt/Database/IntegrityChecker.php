--- conflicted
+++ resolved
@@ -468,12 +468,8 @@
                     case 'markdown':
                     case 'geolocation':
                     case 'imagelist':
-<<<<<<< HEAD
-                        $myTable->addColumn($field, "text", array("default" => ""));
-=======
                     case 'select':
                         $myTable->addColumn($field, "text", array("default" => $this->textDefault));
->>>>>>> 2407e323
                         break;
                     case 'datetime':
                         $myTable->addColumn($field, "datetime");
