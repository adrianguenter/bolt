<?php

namespace Bolt\Database;

use Doctrine\DBAL\Platforms\AbstractPlatform;
use Doctrine\DBAL\Platforms\SqlitePlatform;
use Doctrine\DBAL\Schema\AbstractSchemaManager;
use Doctrine\DBAL\Schema\Column;
use Doctrine\DBAL\Schema\ColumnDiff;
use Doctrine\DBAL\Schema\Comparator;
use Doctrine\DBAL\Schema\ForeignKeyConstraint;
use Doctrine\DBAL\Schema\Index;
use Doctrine\DBAL\Schema\Table;
use Doctrine\DBAL\Schema\Schema;
use Doctrine\DBAL\Schema\TableDiff;

class IntegrityChecker
{
    /**
     * @var \Bolt\Application
     */
    private $app;
    /**
     * @var string
     */
    private $prefix;
    /**
     * Default value for TEXT fields, differs per platform
     * @var string|null
     */
    private $textDefault = null;

    /**
     * Current tables.
     */
    private $tables;

    const INTEGRITY_CHECK_INTERVAL = 1800; // max. validity of a database integrity check, in seconds
    const INTEGRITY_CHECK_TS_FILENAME = 'dbcheck_ts'; // filename for the check timestamp file

    public function __construct(\Bolt\Application $app)
    {
        $this->app = $app;

        $this->prefix = $this->app['config']->get('general/database/prefix' , "bolt_");

        // Make sure prefix ends in '_'. Prefixes without '_' are lame..
        if ($this->prefix[ strlen($this->prefix)-1 ] != "_") {
            $this->prefix .= "_";
        }

        // Check the table integrity only once per hour, per session. (since it's pretty time-consuming.
        $this->checktimer = 3600;

        if ($this->app['db']->getDatabasePlatform() instanceof SqlitePlatform) {
            $this->textDefault = '';
        }

        $this->tables = null;

    }

    private static function getValidityTimestampFilename()
    {
        return dirname(__FILE__) . '/../../../cache/' . self::INTEGRITY_CHECK_TS_FILENAME;
    }

    public static function invalidate()
    {
        // delete app/cache/dbcheck-ts
        if (is_writable(self::getValidityTimestampFilename())) {
            unlink(self::getValidityTimestampFilename());
        } else if (file_exists(self::getValidityTimestampFilename())) {
            $message = sprintf(
                "The file 'app/cache/%s' exists, but couldn't be removed. Please remove this file manually, and try again.",
                self::INTEGRITY_CHECK_TS_FILENAME
            );
            die($message);
        }

    }

    public static function markValid()
    {
        // write current date/time > app/cache/dbcheck-ts
        $timestamp = time();
        file_put_contents(self::getValidityTimestampFilename(), $timestamp);
    }

    public static function isValid()
    {
        // compare app/cache/dbcheck-ts vs. current timestamp
        $validityTS = intval(@file_get_contents(self::getValidityTimestampFilename()));
        return ($validityTS >= time() - self::INTEGRITY_CHECK_INTERVAL);
    }

    /**
     * Get an associative array with the bolt_tables tables as Doctrine\DBAL\Schema\Table objects
     *
     * @return array
     */
    protected function getTableObjects()
    {
        if (!empty($this->tables)) {
            return $this->tables;
        }

        $sm = $this->app['db']->getSchemaManager();

        $this->tables = array();

        foreach ($sm->listTables() as $table) {
            if ( strpos($table->getName(), $this->prefix) === 0 ) {
                $this->tables[ $table->getName() ] = $table;
                // $output[] = "Found table <tt>" . $table->getName() . "</tt>.";
            }
        }

        return $this->tables;

    }

    /**
     * Check if just the users table is present.
     *
     * @return boolean
     */
    public function checkUserTableIntegrity()
    {
        $tables = $this->getTableObjects();

        // Check the users table..
        if (!isset($tables[$this->prefix."users"])) {
            return false;
        }

        return true;

    }

    /**
     * Check if all required tables and columns are present in the DB
     *
     * @return array Messages with errors, if any
     */
    public function checkTablesIntegrity()
    {

        $messages = array();

        $currentTables = $this->getTableObjects();

        $comparator = new Comparator();

        $baseTables = $this->getBoltTablesNames();

        $tables = $this->getTablesSchema();

        /** @var $table Table */
        foreach ($tables as $table) {
            // Create the users table..
            if (!isset($currentTables[$table->getName()])) {

                $messages[] = "Table `" . $table->getName() . "` is not present.";

            } else {

                $diff = $comparator->diffTable( $currentTables[$table->getName()], $table );
                if ($diff) {
                    $diff = $this->cleanupTableDiff($diff);

                    // diff may be just deleted columns which we have reset above
                    // only exec and add output if does really alter anything
                    if ($this->app['db']->getDatabasePlatform()->getAlterTableSQL($diff)) {
                        $msg = "Table `" . $table->getName() . "` is not the correct schema: ";
                        $msgParts = array();
                        // No check on foreign keys yet because we don't use them
                        /** @var $col Column */
                        foreach ($diff->addedColumns as $col) {
                            $msgParts[] = "missing column `" . $col->getName() . "`";
                        }
                        /** @var $index Index */
                        foreach ($diff->addedIndexes as $index) {
                            $msgParts[] = "missing index on `" . implode( ', ', $index->getUnquotedColumns() ) . "`";
                        }
                        ///** @var $fk ForeignKeyConstraint */
                        //foreach ($diff->addedForeignKeys as $fk) {
                        //    $msgParts[] = "missing foreign key `" . $fk->getName() . "`";
                        //}
                        /** @var $col ColumnDiff */
                        foreach ($diff->changedColumns as $col) {
                            $msgParts[] = "invalid column `" . $col->oldColumnName . "`";
                        }
                        /** @var $index Index */
                        foreach ($diff->changedIndexes as $index) {
                            $msgParts[] = "invalid index on `" . implode( ', ', $index->getUnquotedColumns() ) . "`";
                        }
                        ///** @var $fk ForeignKeyConstraint */
                        //foreach ($diff->changedForeignKeys as $fk) {
                        //    $msgParts[] = "invalid foreign key " . $fk->getName() . "`";
                        //}
                        foreach ($diff->removedColumns as $colName => $val) {
                            $msgParts[] = "removed column `" . $colName . "`";
                        }
                        foreach ($diff->removedIndexes as $indexName => $val) {
                            $msgParts[] = "removed index `" . $indexName . "`";
                        }
                        //foreach ($diff->removedForeignKeys as $fkName => $val) {
                        //    $msgParts[] = "removed foreign key `" . $fkName . "`";
                        //}
                        $msg .= implode( ', ', $msgParts );
                        $messages[] = $msg;
                    }
                }
            }
        }

        // If there were no messages, update the timer, so we don't check it again..
        // If there _are_ messages, keep checking until it's fixed.
        if (empty($messages)) {
            self::markValid();
        }

        return $messages;
    }

    /**
     * Determine if we need to check the table integrity. Do this only once per hour, per session, since it's pretty
     * time consuming.
     *
     * @return boolean Check needed
     */
    public function needsCheck()
    {
        return !self::isValid();
    }

    /**
     * Check and repair tables
     *
     * @return array
     */
    public function repairTables()
    {

        // When repairing tables we want to start with an empty flashbag. Otherwise we get another
        // 'repair your DB'-notice, right after we're done repairing.
        $this->app['session']->getFlashBag()->clear();

        $output = array();

        $currentTables = $this->getTableObjects();

        /** @var $schemaManager AbstractSchemaManager */
        $schemaManager = $this->app['db']->getSchemaManager();

        $comparator = new Comparator();

        $baseTables = $this->getBoltTablesNames();
        $tables = $this->getTablesSchema();

        /** @var $table Table */
        foreach ($tables as $table) {
            // Create the users table..
            if (!isset($currentTables[$table->getName()])) {

                /** @var $platform AbstractPlatform */
                $platform = $this->app['db']->getDatabasePlatform();
                $queries = $platform->getCreateTableSQL($table);
                foreach ($queries as $query) {
                    $this->app['db']->query($query);
                }

                $output[] = "Created table `" . $table->getName() . "`.";

            } else {

                $diff = $comparator->diffTable( $currentTables[$table->getName()], $table );
                if ($diff) {
                    $diff = $this->cleanupTableDiff($diff);
                    // diff may be just deleted columns which we have reset above
                    // only exec and add output if does really alter anything
                    if ($this->app['db']->getDatabasePlatform()->getAlterTableSQL($diff)) {
                        $schemaManager->alterTable( $diff );
                        $output[] = "Updated `" . $table->getName() . "` table to match current schema.";
                    }
                }
            }
        }

        return $output;

    }

    /**
     * Cleanup a table diff, remove changes we want to keep or fix platform specific issues
     *
     * @param  TableDiff $diff
     * @return TableDiff
     */
    protected function cleanupTableDiff(TableDiff $diff)
    {
        $baseTables = $this->getBoltTablesNames();

        if (!in_array($diff->fromTable->getName(),$baseTables)) {
            // we don't remove fields from contenttype tables to prevent accidental data removal
            if ($diff->removedColumns) {
                //var_dump($diff->removedColumns);
                /** @var $column Column */
                foreach ($diff->removedColumns as $column) {
                    //$output[] = "<i>Field <tt>" . $column->getName() . "</tt> in <tt>" . $table->getName() . "</tt> " .
                    //    "is no longer defined in the config, delete manually if no longer needed.</i>";
                }
            }
            $diff->removedColumns = array();
        }

        return $diff;
    }

    /**
     * @return array
     */
    protected function getTablesSchema()
    {
        $schema = new Schema();

        return array_merge( $this->getBoltTablesSchema($schema), $this->getContentTypeTablesSchema($schema) );
    }

    /**
     * @return array
     */
    protected function getBoltTablesNames()
    {
        $baseTables = array();
        /** @var $table Table */
        foreach ($this->getBoltTablesSchema(new Schema()) as $table) {
            $baseTables[] = $table->getName();
        }

        return $baseTables;
    }

    /**
     * @param  Schema $schema
     * @return array
     */
    protected function getBoltTablesSchema(Schema $schema)
    {
        $tables = array();

        $authtokenTable = $schema->createTable($this->prefix."authtoken");
        $authtokenTable->addColumn("id", "integer", array('autoincrement' => true));
        $authtokenTable->setPrimaryKey(array("id"));
        // TODO: addColumn("userid"...), phase out referencing users by username
        $authtokenTable->addColumn("username", "string", array("length" => 32));
        $authtokenTable->addIndex( array( 'username' ) );
        $authtokenTable->addColumn("token", "string", array("length" => 128));
        $authtokenTable->addColumn("salt", "string", array("length" => 128));
        $authtokenTable->addColumn("lastseen", "datetime", array("default" => "1900-01-01 00:00:00"));
        $authtokenTable->addColumn("ip", "string", array("length" => 32, "default" => ""));
        $authtokenTable->addColumn("useragent", "string", array("length" => 128, "default" => ""));
        $authtokenTable->addColumn("validity", "datetime", array("default" => "1900-01-01 00:00:00"));
        $tables[] = $authtokenTable;

        $usersTable = $schema->createTable($this->prefix."users");
        $usersTable->addColumn("id", "integer", array('autoincrement' => true));
        $usersTable->setPrimaryKey(array("id"));
        $usersTable->addColumn("username", "string", array("length" => 32));
        $usersTable->addIndex( array( 'username' ) );
        $usersTable->addColumn("password", "string", array("length" => 128));
        $usersTable->addColumn("email", "string", array("length" => 128));
        $usersTable->addColumn("lastseen", "datetime");
        $usersTable->addColumn("lastip", "string", array("length" => 32, "default" => ""));
        $usersTable->addColumn("displayname", "string", array("length" => 32));
<<<<<<< HEAD
=======
        $usersTable->addColumn("userlevel", "string", array("length" => 32));
        $usersTable->addColumn("contenttypes", "text", array());
>>>>>>> a2f1b8fa
        $usersTable->addColumn("stack", "string", array("length" => 1024, "default" => ""));
        $usersTable->addColumn("enabled", "boolean");
        $usersTable->addIndex( array( 'enabled' ) );
        $usersTable->addColumn("shadowpassword", "string", array("length" => 128, "default" => ""));
        $usersTable->addColumn("shadowtoken", "string", array("length" => 128, "default" => ""));
        $usersTable->addColumn("shadowvalidity", "datetime", array("default" => "1900-01-01 00:00:00"));
        $usersTable->addColumn("failedlogins", "integer", array("default" => 0));
        $usersTable->addColumn("throttleduntil", "datetime", array("default" => "1900-01-01 00:00:00"));
        $usersTable->addColumn("roles", "text", array("default" => "[]"));
        $tables[] = $usersTable;

        $taxonomyTable = $schema->createTable($this->prefix."taxonomy");
        $taxonomyTable->addColumn("id", "integer", array('autoincrement' => true));
        $taxonomyTable->setPrimaryKey(array("id"));
        $taxonomyTable->addColumn("content_id", "integer");
        $taxonomyTable->addIndex( array( 'content_id' ) );
        $taxonomyTable->addColumn("contenttype", "string", array("length" => 32));
        $taxonomyTable->addIndex( array( 'contenttype' ) );
        $taxonomyTable->addColumn("taxonomytype", "string", array("length" => 32));
        $taxonomyTable->addIndex( array( 'taxonomytype' ) );
        $taxonomyTable->addColumn("slug", "string", array("length" => 64));
        $taxonomyTable->addColumn("name", "string", array("length" => 64, "default" => ""));
        $taxonomyTable->addColumn("sortorder", "integer", array("default" => 0));
        $taxonomyTable->addIndex( array( 'sortorder' ) );
        $tables[] = $taxonomyTable;

        $relationsTable = $schema->createTable($this->prefix."relations");
        $relationsTable->addColumn("id", "integer", array('autoincrement' => true));
        $relationsTable->setPrimaryKey(array("id"));
        $relationsTable->addColumn("from_contenttype", "string", array("length" => 32));
        $relationsTable->addIndex( array( 'from_contenttype' ) );
        $relationsTable->addColumn("from_id", "integer");
        $relationsTable->addIndex( array( 'from_id' ) );
        $relationsTable->addColumn("to_contenttype", "string", array("length" => 32));
        $relationsTable->addIndex( array( 'to_contenttype' ) );
        $relationsTable->addColumn("to_id", "integer");
        $relationsTable->addIndex( array( 'to_id' ) );
        $tables[] = $relationsTable;

        $logTable = $schema->createTable($this->prefix."log");
        $logTable->addColumn("id", "integer", array('autoincrement' => true));
        $logTable->setPrimaryKey(array("id"));
        $logTable->addColumn("level", "integer");
        $logTable->addIndex( array( 'level' ) );
        $logTable->addColumn("date", "datetime");
        $logTable->addIndex( array( 'date' ) );
        $logTable->addColumn("message", "string", array("length" => 1024));
        $logTable->addColumn("username", "string", array("length" => 64, "default" => ""));
        $logTable->addIndex( array( 'username' ) );
        $logTable->addColumn("requesturi", "string", array("length" => 128));
        $logTable->addColumn("route", "string", array("length" => 128));
        $logTable->addColumn("ip", "string", array("length" => 32, "default" => ""));
        $logTable->addColumn("file", "string", array("length" => 128, "default" => ""));
        $logTable->addColumn("line", "integer");
        $logTable->addColumn("contenttype", "string", array("length" => 32));
        $logTable->addColumn("content_id", "integer");
        $logTable->addColumn("code", "string", array("length" => 32));
        $logTable->addIndex( array( 'code' ) );
        $logTable->addColumn("dump", "string", array("length" => 1024));
        $tables[] = $logTable;

        $contentChangelogTable = $schema->createTable($this->prefix."content_changelog");
        $contentChangelogTable->addColumn("id", "integer", array('autoincrement' => true));
        $contentChangelogTable->setPrimaryKey(array("id"));
        $contentChangelogTable->addColumn("date", "datetime");
        $contentChangelogTable->addIndex( array( 'date' ) );
        $contentChangelogTable->addColumn("username", "string", array("length" => 64, "default" => ""));
        $contentChangelogTable->addIndex( array( 'username' ) );

        // the title as it was right before changing/deleting the item, or
        // right after creating it (according to getTitle())
        $contentChangelogTable->addColumn("title", "string", array("length" => 256, "default" => ""));

        // contenttype and contentid refer to the entity type we're changing
        $contentChangelogTable->addColumn("contenttype", "string", array('length' => 128));
        $contentChangelogTable->addIndex( array( 'contenttype' ) );
        $contentChangelogTable->addColumn("contentid", "integer", array());
        $contentChangelogTable->addIndex( array( 'contentid' ) );

        // should be one of 'UPDATE', 'INSERT', 'DELETE'
        $contentChangelogTable->addColumn("mutation_type", "string", array('length' => 16));
        $contentChangelogTable->addIndex( array( 'mutation_type' ) );

        // a plain-text summary of the differences between the old and the new version
        $contentChangelogTable->addColumn("diff", "text", array());
        $tables[] = $contentChangelogTable;

        return $tables;
    }

    /**
     * @param  Schema $schema
     * @return array
     */
    protected function getContentTypeTablesSchema(Schema $schema)
    {
        $dboptions = $this->app['config']->getDBOptions();

        $tables = array();

        // Now, iterate over the contenttypes, and create the tables if they don't exist.
        foreach ($this->app['config']->get('contenttypes') as $key => $contenttype) {

            // create the table if necessary..
            $tablename = $this->getTablename($key);

            $myTable = $schema->createTable($tablename);
            $myTable->addColumn("id", "integer", array('autoincrement' => true));
            $myTable->setPrimaryKey(array("id"));
            $myTable->addColumn("slug", "string", array("length" => 128));
            $myTable->addIndex( array( 'slug' ) );
            $myTable->addColumn("datecreated", "datetime");
            $myTable->addIndex( array( 'datecreated' ) );
            $myTable->addColumn("datechanged", "datetime");
            $myTable->addIndex( array( 'datechanged' ) );
            $myTable->addColumn("datepublish", "datetime");
            $myTable->addIndex( array( 'datepublish' ) );
            $myTable->addColumn("datedepublish", "datetime", array("default" => "1900-01-01 00:00:00"));
            $myTable->addIndex( array( 'datedepublish' ) );
            $myTable->addColumn("ownerid", "integer", array("notnull" => false));
            $myTable->addColumn("status", "string", array("length" => 32));
            $myTable->addIndex( array( 'status' ) );

            // Check if all the fields are present in the DB..
            foreach ($contenttype['fields'] as $field => $values) {

                if (in_array($field, $dboptions['reservedwords'])) {
                    $error = sprintf("You're using '%s' as a field name, but that is a reserved word in %s. Please fix it, and refresh this page.",
                        $field,
                        $dboptions['driver']
                    );
                    $this->app['session']->getFlashBag()->set('error', $error);
                    continue;
                }

                switch ($values['type']) {
                    case 'text':
                    case 'templateselect':
                    case 'image':
                    case 'file':
                        $myTable->addColumn($field, "string", array("length" => 256, "default" => ""));
                        break;
                    case 'float':
                        $myTable->addColumn($field, "float", array("default" => 0));
                        break;
                    case 'number': // deprecated..
                        $myTable->addColumn($field, "decimal", array("precision" => "18", "scale" => "9", "default" => 0));
                        break;
                    case 'integer':
                        $myTable->addColumn($field, "integer", array("default" => 0));
                        break;
                    case 'checkbox':
                        $myTable->addColumn($field, "boolean", array("default" => 0));
                        break;
                    case 'html':
                    case 'textarea':
                    case 'video':
                    case 'markdown':
                    case 'geolocation':
                    case 'imagelist':
                    case 'select':
                        $myTable->addColumn($field, "text", array("default" => $this->textDefault));
                        break;
                    case 'datetime':
                        $myTable->addColumn($field, "datetime");
                        break;
                    case 'date':
                        $myTable->addColumn($field, "date");
                        break;
                    case 'slug':
                    case 'id':
                    case 'datecreated':
                    case 'datechanged':
                    case 'datepublish':
                    case 'datedepublish':
                    case 'username':
                    case 'status':
                        // These are the default columns. Don't try to add these.
                        break;
                    default:
                        $output[] = "Type <tt>" . $values['type'] . "</tt> is not a correct field type for field <tt>$field</tt> in table <tt>$tablename</tt>.";
                }

                if (isset($values['index']) && $values['index'] == 'true') {
                    $myTable->addIndex( array( $field ) );
                }

            }
            $tables[] = $myTable;

        }

        return $tables;
    }

    /**
     * Get the tablename with prefix from a given $name
     *
     * @param $name
     * @return mixed
     */
    protected function getTablename($name)
    {

        $name = str_replace("-", "_", makeSlug($name));
        $tablename = sprintf("%s%s", $this->prefix, $name);

        return $tablename;

    }
}<|MERGE_RESOLUTION|>--- conflicted
+++ resolved
@@ -374,11 +374,6 @@
         $usersTable->addColumn("lastseen", "datetime");
         $usersTable->addColumn("lastip", "string", array("length" => 32, "default" => ""));
         $usersTable->addColumn("displayname", "string", array("length" => 32));
-<<<<<<< HEAD
-=======
-        $usersTable->addColumn("userlevel", "string", array("length" => 32));
-        $usersTable->addColumn("contenttypes", "text", array());
->>>>>>> a2f1b8fa
         $usersTable->addColumn("stack", "string", array("length" => 1024, "default" => ""));
         $usersTable->addColumn("enabled", "boolean");
         $usersTable->addIndex( array( 'enabled' ) );
