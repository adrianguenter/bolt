<?php

namespace Bolt;

use Silex;

class Content implements \ArrayAccess
{
    private $app;
    public $id;
    public $values;
    public $taxonomy;
    public $relation;
    public $contenttype;

    // The last time we weight a searchresult
    private $last_weight = 0;

    public function __construct(Silex\Application $app, $contenttype = "", $values = "")
    {

        $this->app = $app;

        if (!empty($contenttype)) {
            // Set the contenttype
            $this->setContenttype($contenttype);

            // If this contenttype has a taxonomy with 'grouping', initialize the group.
            if (isset($this->contenttype['taxonomy'])) {
                foreach ($this->contenttype['taxonomy'] as $taxonomytype) {
                    if ($this->app['config']->get('taxonomy/'.$taxonomytype.'/behaves_like') == "grouping") {
                        $this->setGroup('', '', $taxonomytype);
                    }
                    
                    // add support for taxonomy default value when options is set 
                    $default_value = $this->app['config']->get('taxonomy/'.$taxonomytype.'/default');
                    $options = $this->app['config']->get('taxonomy/'.$taxonomytype.'/options');
                    if (     isset( $options ) &&
                            isset($default_value) && 
                            array_search($default_value, array_keys($options)) !== false ) {
                            $name = $this->app['config']->get('taxonomy/'.$taxonomytype.'/options/'.$default_value);
                            $this->setTaxonomy($taxonomytype, $default_value);
                            $this->sortTaxonomy();
                    }
                }
            }
        }

        $this->user = $this->app['users']->getCurrentUser();

        if (!empty($values)) {
            $this->setValues($values);
        } else {
            // Ininitialize fields with empty values.
            $values = array();
            if (is_array($this->contenttype)) {
                foreach ($this->contenttype['fields'] as $key => $parameters) {
                    // Set the default values.
                    if (isset($parameters['default'])) {
                        $values[$key] = $parameters['default'];
                    } else {
                        $values[$key] = '';
                    }
                }
            }

            if (!empty($this->contenttype['singular_name'])) {
                $contenttypename = $this->contenttype['singular_name'];
            } else {
                $contenttypename = "unknown";
            }
            // Specify an '(undefined contenttype)'..
            $values['name'] = "(undefined $contenttypename)";
            $values['title'] = "(undefined $contenttypename)";

            $this->setValues($values);

        }

    }

    /**
     * Gets a list of the base columns that are hard-coded into all content
     * types (rather than configured through contenttypes.yml).
     */
    public static function getBaseColumns()
    {
        return array(
                'id',
                'slug',
                'datecreated',
                'datechanged',
                'datepublish',
                'datedepublish',
                'ownerid',
                'status');

    }

    public function setValues(Array $values)
    {

        // Since Bolt 1.4, we use 'ownerid' instead of 'username' in the DB tables. If we get an array that has an
        // empty 'ownerid', attempt to set it from the 'username'. In $this->setValue the user will be set, regardless
        // of ownerid is an 'id' or a 'username'.
        if (empty($values['ownerid']) && !empty($values['username'])) {
            $values['ownerid'] = $values['username'];
            unset($values['username']);
        }

        foreach ($values as $key => $value) {
            $this->setValue($key, $value);
        }

        $now = date("Y-m-d H:i:s");

        if (!isset($this->values['datecreated']) ||
            !preg_match("/(\d{4})-(\d{2})-(\d{2}) (\d{2}):(\d{2}):(\d{2})/", $this->values['datecreated'])) {
            $this->values['datecreated'] = "1970-01-01 00:00:00";
        }

        if (!isset($this->values['datepublish']) || ($this->values['datepublish'] < "1971-01-01 01:01:01") ||
            !preg_match("/(\d{4})-(\d{2})-(\d{2}) (\d{2}):(\d{2}):(\d{2})/", $this->values['datepublish'])) {
            $this->values['datepublish'] = $now;
        }

        if (!isset($this->values['datechanged']) || ($this->values['datepublish'] < "1971-01-01 01:01:01") ||
            !preg_match("/(\d{4})-(\d{2})-(\d{2}) (\d{2}):(\d{2}):(\d{2})/", $this->values['datechanged'])) {
            $this->values['datechanged'] = $now;
        }

        if (!isset($this->values['datedepublish']) ||
            !preg_match("/(\d{4})-(\d{2})-(\d{2}) (\d{2}):(\d{2}):(\d{2})/", $this->values['datecreated'])) {
            $this->values['datedepublish'] = "0000-00-00 00:00:00";
        }

        // If default status is set in contentttype..
        if (empty($this->values['status'])) {
            $this->values['status'] = $this->contenttype['default_status'];
        }

        // Check if the values need to be unserialized, and pre-processed.
        foreach ($this->values as $key => $value) {
            if (!empty($value) && is_string($value) && substr($value, 0, 2)=="a:") {
                $unserdata = @unserialize($value);
                if ($unserdata !== false) {
                    $this->values[$key] = $unserdata;
                }
            }

            if ($this->fieldtype($key)=="video" && is_array($this->values[$key]) && !empty($this->values[$key]['url'])) {

                $video = $this->values[$key];

                // update the HTML, according to given width and height
                if (!empty($video['width']) && !empty($video['height'])) {
                    $video['html'] = preg_replace("/width=(['\"])([0-9]+)(['\"])/i", 'width=${1}'.$video['width'].'${3}', $video['html']);
                    $video['html'] = preg_replace("/height=(['\"])([0-9]+)(['\"])/i", 'height=${1}'.$video['height'].'${3}', $video['html']);
                }

                $responsiveclass = "responsive-video";

                // See if it's widescreen or not..
                if (!empty($video['height']) && ( ($video['width'] / $video['height']) > 1.76)) {
                    $responsiveclass .= " widescreen";
                }

                if (strpos($video['url'], "vimeo") !== false) {
                    $responsiveclass .= " vimeo";
                }

                $video['responsive'] = sprintf('<div class="%s">%s</div>', $responsiveclass, $video['html']);

                // Mark them up as Twig_Markup..
                $video['html'] = new \Twig_Markup($video['html'], 'UTF-8');
                $video['responsive'] = new \Twig_Markup($video['responsive'], 'UTF-8');

                $this->values[$key] = $video;
            }

            // Make sure 'date' and 'datetime' don't end in " :00".
            if ($this->fieldtype($key)=="datetime") {
                if (strpos($this->values[$key], ":")===false) {
                    $this->values[$key] = trim($this->values[$key]) . " 00:00:00";
                }
                $this->values[$key] = str_replace(" :00", " 00:00", $this->values[$key]);
            }

        }

    }

    public function setValue($key, $value)
    {

        // Check if the value need to be unserialized..
        if (is_string($value) && substr($value, 0, 2)=="a:") {
            $unserdata = @unserialize($value);
            if ($unserdata !== false) {
                $value = $unserdata;
            }
        }

        if ($key == 'id') {
            $this->id = $value;
        }

        // Set the user in the object.
        if ($key === 'ownerid' && !empty($value)) {
            $this->user = $this->app['users']->getUser($value);
        }

        // Only set values if they have are actually a field.
        $allowedcolumns = self::getBaseColumns();
        $allowedcolumns[] = 'taxonomy';
        if (!isset($this->contenttype['fields'][$key]) && !in_array($key, $allowedcolumns)) {
            return;
        }

        if ($key == 'datecreated' || $key == 'datechanged' || $key == 'datepublish') {
            if (!preg_match("/(\d{4})-(\d{2})-(\d{2}) (\d{2}):(\d{2}):(\d{2})/", $value)) {
                // @todo Try better date-parsing, instead of just setting it to 'now'..
                $value = date("Y-m-d H:i:s");
            }
        }

        if (!isset($this->values['datechanged']) ||
            !preg_match("/(\d{4})-(\d{2})-(\d{2}) (\d{2}):(\d{2}):(\d{2})/", $this->values['datechanged'])) {
            $this->values['datechanged'] = date("Y-m-d H:i:s");
        }

        $this->values[$key] = $value;

    }

    public function setFromPost($values, $contenttype)
    {

        $values = cleanPostedData($values);

        if (!$this->id) {
            // this is a new record: current user becomes the owner.
            $user = $this->app['users']->getCurrentUser();
            $this['ownerid'] = $user['id'];
        }

        // If the owner is set explicitly, check if the current user is allowed
        // to do this.
        if (isset($values['ownerid'])) {
            if ($this['ownerid'] != $values['ownerid']) {
                if (!$this->app['users']->isAllowed("contenttype:$contenttype:change-ownership:{$this->id}")) {
                    throw new \Exception("Changing ownership is not allowed.");
                }
                $this['ownerid'] = intval($values['ownerid']);
            }
        }

        // Make sure we have a proper status..
        if (!in_array($values['status'], array('published', 'timed', 'held', 'draft'))) {
            if ($this['status']) {
                $values['status'] = $this['status'];
            } else {
                $values['status'] = "draft";
            }
        }

        // If we set a 'publishdate' in the future, and the status is 'published', set it to 'timed' instead.
        if ($values['datepublish'] > date("Y-m-d H:i:s") && $values['status'] == "published") {
            $values['status'] = "timed";
        }

        // Get the taxonomies from the POST-ed values. We don't support 'order' for taxonomies that
        // can have multiple values.
        // @todo use $this->setTaxonomy() for this

        if (!empty($values['taxonomy'])) {
            foreach ($values['taxonomy'] as $taxonomytype => $value) {
                if (!is_array($value)) {
                    $value = explode(",", $value);
                }

                if (isset($values['taxonomy-order'][$taxonomytype])) {
                    foreach ($value as $k => $v) {
                        $value[$k] = $v . "#" . $values['taxonomy-order'][$taxonomytype];
                    }
                }

                $this->taxonomy[$taxonomytype] = $value;

            }
            unset($values['taxonomy']);
            unset($values['taxonomy-order']);
        }

        // Get the relations from the POST-ed values.
        // @todo use $this->setRelation() for this
        if (!empty($values['relation'])) {
            $this->relation = $values['relation'];
            unset($values['relation']);
        }

        // @todo check for allowed file types..

        // Handle file-uploads.
        if (!empty($_FILES)) {
            foreach ($_FILES as $key => $file) {

                if (empty($file['name'][0])) {
                    continue; // Skip 'empty' uploads..
                }

                $filename = sprintf(
                    "%s/files/%s/%s",
                    $this->app['paths']['rootpath'],
                    date("Y-m"),
                    safeString($file['name'][0], false, "[]{}()")
                );
                $basename = sprintf("/%s/%s", date("Y-m"), safeString($file['name'][0], false, "[]{}()"));

                if ($file['error'][0] != UPLOAD_ERR_OK) {
                    $this->app['log']->add("Upload: Error occured during upload: " . $file['error'][0] ." - " . $filename, 2);
                    continue;
                }

                if (substr($key, 0, 11)!="fileupload-") {
                    $this->app['log']->add("Upload: skipped an upload that wasn't for Content. - " . $filename, 2);
                    continue;
                }

                $fieldname = substr($key, 11);

                // Make sure the folder exists.
                makeDir(dirname($filename));

                // Check if we don't have doubles.
                if (is_file($filename)) {
                    while (is_file($filename)) {
                        $filename = $this->upcountName($filename);
                        $basename = $this->upcountName($basename);
                    }
                }

                if (is_writable(dirname($filename))) {
                    // Yes, we can create the file!
                    move_uploaded_file($file['tmp_name'][0], $filename);
                    $this->app['log']->add("Upload: uploaded file '$basename'.", 2);
                    $values[$fieldname] = $basename;
                } else {
                    $this->app['log']->add("Upload: couldn't write upload '$basename'.", 2);
                }

            }
        }

        $this->setValues($values);

    }

    /**
     * "upcount" a filename: Add (1), (2), etc. for filenames that already exist.
     * Taken from jQuery file upload..
     *
     * @param  string $name
     * @return string
     */
    protected function upcountName($name)
    {
        return preg_replace_callback(
            '/(?:(?: \(([\d]+)\))?(\.[^.]+))?$/',
            array($this, 'upcountNameCallback'),
            $name,
            1
        );
    }


    /**
     * "upcount" callback helper function
     * Taken from jQuery file upload..
     *
     * @see upcountName()
     * @param array $matches
     * @internal param string $name
     * @return string
     */
    protected function upcountNameCallback($matches)
    {
        $index = isset($matches[1]) ? intval($matches[1]) + 1 : 1;
        $ext = isset($matches[2]) ? $matches[2] : '';

        return ' ('.$index.')'.$ext;
    }



    public function setContenttype($contenttype)
    {

        if (is_string($contenttype)) {
            $contenttype = $this->app['storage']->getContenttype($contenttype);
        }

        $this->contenttype = $contenttype;

    }

    /**
     * Set a taxonomy for the current object.
     *
     * @param $taxonomytype
     * @param $value
     * @param int $sortorder
     */
    public function setTaxonomy($taxonomytype, $value, $sortorder = 0)
    {

        // If $value is an array, recurse over it, adding each one by itself.
        if (is_array($value)) {
            foreach ($value as $single) {
                $this->setTaxonomy($taxonomytype, $single, $sortorder);
            }

            return;
        }

        // Make sure sortorder is set correctly;
        if ($this->app['config']->get('taxonomy/'.$taxonomytype.'/has_sortorder') == false) {
            $sortorder = false;
        } else {
            $sortorder = (int) $sortorder;
            // Note: by doing this we assume a contenttype can have only one taxonomy which has has_sortorder: true.
            $this->sortorder = $sortorder;
        }

        // Make the 'key' of the array an absolute link to the taxonomy.
        $link = sprintf("%s%s/%s", $this->app['paths']['root'], $taxonomytype, $value);

        $this->taxonomy[$taxonomytype][$link] = $value;

        // Set the 'name', for displaying the pretty name, if there is any.
        if ($this->app['config']->get('taxonomy/'.$taxonomytype.'/options/'.$value)) {
            $name = $this->app['config']->get('taxonomy/'.$taxonomytype.'/options/'.$value);
        } else {
            $name = ucfirst($value);
        }

        // If it's a "grouping" type, set $this->group.
        if ($this->app['config']->get('taxonomy/'.$taxonomytype.'/behaves_like') == "grouping") {
            $this->setGroup($value, $name, $taxonomytype, $sortorder);
        }

    }

    /**
     * Sort the taxonomy of the current object, based on the order given in taxonomy.yml.
     *
     */
    public function sortTaxonomy()
    {
        if (empty($this->taxonomy)) {
            // Nothing to do here.
            return;
        }

        foreach ($this->taxonomy as $type => $values) {
            $taxonomytype = $this->app['config']->get('taxonomy/'.$type);
            // Don't order tags..
            if ($taxonomytype['behaves_like'] == "tags") {
                continue;
            }

            // Order them by the order in the contenttype.
            $new = array();
            foreach ($this->app['config']->get('taxonomy/'.$type.'/options') as $key => $value) {
                if ($foundkey = array_search($key, $this->taxonomy[$type])) {
                    $new[$foundkey] = $value;
                } elseif ($foundkey = array_search($value, $this->taxonomy[$type])) {
                    $new[$foundkey] = $value;
                }
            }
            $this->taxonomy[$type] = $new;
        }

    }


    public function setRelation($contenttype, $id)
    {

        if (!empty($this->relation[$contenttype])) {
            $ids = $this->relation[$contenttype];
        } else {
            $ids = array();
        }

        $ids[] = $id;
        sort($ids);

        $this->relation[$contenttype] = array_unique($ids);

    }


    public function getTaxonomyType($type)
    {
        if (isset($this->config['taxonomy'][$type])) {
            return $this->config['taxonomy'][$type];
        } else {
            return false;
        }

    }

    /**
     * Set the 'group', 'groupname' and 'sortorder' properties of the current object.
     *
     * @param $group
     * @param string $name
     * @param string $taxonomytype
     * @param int $sortorder
     * @internal param string $value
     */
    public function setGroup($group, $name, $taxonomytype, $sortorder = 0)
    {
        $this->group = array(
            'slug' => $group,
            'name' => $name
        );

        $has_sortorder = $this->app['config']->get('taxonomy/'.$taxonomytype.'/has_sortorder');

        // Only set the sortorder, if the contenttype has a taxonomy that has sortorder
        if ($has_sortorder !== false) {
            $this->group['order'] = (int) $sortorder;
        }

        // Set the 'index', so we can sort on it later.
        $index = array_search($group, array_keys($this->app['config']->get('taxonomy/'.$taxonomytype.'/options')));

        if ($index !== false) {
            $this->group['index'] = $index;
        } else {
            $this->group['index'] = 2147483647; // Max for 32 bit int.
        }

    }

    /**
     * Get the decoded version of a value of the current object.
     *
     * @param  string $name name of the value to get
     * @return mixed  decoded value or null when no value available
     */
    public function getDecodedValue($name)
    {
        $value = null;

        if (isset($this->values[$name])) {
            $fieldtype = $this->fieldtype($name);

            switch ($fieldtype) {
                case 'markdown':

                    $value = $this->preParse($this->values[$name]);

                    // Parse the field as Markdown, return HTML
                    $value = \Parsedown::instance()->parse($value);
                    $maid = new \Maid\Maid(array('output-format' => 'html'));
                    $value = $maid->clean($value);
                    $value = new \Twig_Markup($value, 'UTF-8');
                    break;

                case 'html':
                case 'text':
                case 'textarea':

                    $value = $this->preParse($this->values[$name]);
                    $value = new \Twig_Markup($value, 'UTF-8');

                    break;

                case 'imagelist':
                case 'filelist':
                    // Parse the field as JSON, return the array
                    $value = json_decode($this->values[$name]);
                    break;

                default:
                    $value = $this->values[$name];
                    break;
            }
        }

        return $value;
    }

    /**
     * If passed snippet contains Twig tags, parse the string as Twig, and return the results
     *
     * @param  string $snippet
     * @return string
     */
    public function preParse($snippet)
    {

        // Quickly verify that we actually need to parse the snippet!
        if (strpos($snippet, "{{")!==false || strpos($snippet, "{%")!==false || strpos($snippet, "{#")!==false) {

            $snippet = html_entity_decode($snippet, ENT_QUOTES, 'UTF-8');

            // Remember the current Twig loaders.
            $oldloader = $this->app['twig']->getLoader();

            // Switch to the string loader.. this is the preferred option, but breaks {{ simpleform() }} in content.
            // $this->app['twig']->setLoader(new \Twig_Loader_String());

            // Add the the string loader..
            // @TODO: Unfortunately, split the input again. :-(
            $this->app['twig.loader']->addLoader(new \Twig_Loader_String());

            // Parse the snippet.
            $snippet = $this->preParseHelper($snippet);

            // Re-set the loaders back to the old situation.
            $this->app['twig']->setLoader($oldloader);

        }

        return $snippet;

    }

    /**
     * Allow for recursively splitting and parsing a snippet. Twig is being derpy.
     *
     * There's a problem with Twig: parsing snippets that are longer than the filesystem limit for filenames.
     * This is because Twig will _first_ attempt to locate the snippet as a file, and only _then_ parse it as a
     * snippet. Therefore, if the snippet is too long, we split it, and parse it in several parts.
     *
     * @param $snippet
     * @return string
     */
    private function preParseHelper($snippet)
    {
        if (strlen($snippet) > 1800) {
            // (First part), (opening twig brackets, rest of tag, closing twig brackets), (rest of string)
            $result = preg_match('/(.*)({[{%#].*[}%#]})(.*)/ms', $snippet, $parts);
            if ($result && count($parts)==4) {
                // Note: $parts[0] is always the entire snippet. We only need to parse parts 1, 2, 3..
                $snippet = $this->preParseHelper($parts[1]) . $this->preParseHelper($parts[2]) . $this->preParseHelper($parts[3]);
            }
        } else {
            // Render the snippet.
            $snippet = $this->app['render']->render($snippet);
        }

        return $snippet;

    }

    /**
     * Magic __call function, used for when templates use {{ content.title }},
     * so we can map it to $this->values['title']
     *
     * @param  string $name      method name originally called
     * @param  array  $arguments arguments to the call
     * @return mixed  return value of the call
     */
    public function __call($name, $arguments)
    {
        $value = $this->getDecodedValue($name);

        if (!is_null($value)) {
            return $value;
        }

        return false;
    }

    /**
     * pseudo-magic function, used for when templates use {{ content.get(title) }},
     * so we can map it to $this->values['title']
     */
    public function get($name)
    {

        // For fields that are stored as arrays, like 'video'
        if (strpos($name, ".") > 0) {
            list ($name, $attr) = explode(".", $name);
            if (!empty($attr) && isset($this->values[$name][$attr])) {
                return $this->values[$name][$attr];
            }
        }

        if (isset($this->values[$name])) {
            return $this->values[$name];
        } else {
            return false;
        }
    }

    /**
     * Get the title, name, caption or subject..
     */
    public function getTitle()
    {

        if (isset($this->values['title'])) {
            return $this->values['title'];
        } elseif (isset($this->values['name'])) {
            return $this->values['name'];
        } elseif (isset($this->values['caption'])) {
            return $this->values['caption'];
        } elseif (isset($this->values['subject'])) {
            return $this->values['subject'];
        } else {

            // Grab the first field of type 'text', and assume that's the title.
            if (!empty($this->contenttype['fields'])) {
                foreach ($this->contenttype['fields'] as $key => $field) {
                    if ($field['type']=='text') {
                        return $this->values[ $key ];
                    }
                }
            }

            // nope, no title was found..
            return "(untitled)";
        }

    }


    /**
     * Get the first image in the content ..
     */
    public function getImage()
    {

        // No fields, no image.
        if (empty($this->contenttype['fields'])) {
            return "";
        }

        // Grab the first field of type 'image', and return that.
        foreach ($this->contenttype['fields'] as $key => $field) {
            if ($field['type']=='image') {
                return $this->values[ $key ];
            }
        }

        // otherwise, no image.
        return "";

    }

    /**
     * Get the reference to this record, to uniquely identify this specific record.
     */
    public function getReference()
    {
        $reference = $this->contenttype['singular_slug'] . "/" . $this->values['slug'];

        return $reference;
    }

    /**
     * Creates a URL for the content record.
     */
    public function link()
    {
        if (empty($this->id))
            return null;

        list($binding, $route) = $this->getRoute();

        if(!$route)
            return null;

        $link = $this->app['url_generator']->generate($binding, array_filter(array_merge(
            $route['defaults'] ?: array(),
            $this->getRouteRequirementParams($route),
            array(
                'contenttypeslug' => $this->contenttype['singular_slug'],
                'id'              => $this->id,
                'slug'            => $this->values['slug']
            )
        )));

        // Strip the query string generated by supplementary parameters.
        // since our $params contained all possible arguments and the ->generate()
        // added all $params which it didn't need in the query-string we can
        // safely strip the query-string.
        // NB. this does mean we don't support routes with query strings
        return preg_replace('/^([^?]*).*$/', '\\1', $link);
    }

    protected function getRouteRequirementParams(array $route)
    {
        $params = array();
        foreach($route['requirements'] ?: array() as $fieldName => $requirement) {
            if('\d{4}-\d{2}-\d{2}' === $requirement) {
                // Special case, if we need to have a date
                $params[$fieldName] = substr($this->values[$fieldName], 0, 10);
            } elseif (isset($this->taxonomy[$fieldName])) {
                // turn something like '/chapters/meta' to 'meta'
                $params[$fieldName] = array_pop(explode('/', array_shift(array_keys($this->taxonomy[$fieldName]))));
            } elseif (isset($this->values[$fieldName])) {
                $params[$fieldName] = $this->values[$fieldName];
            } else {
                // unkown
                $params[$fieldName] = null;
            }
        }
        return $params;
    }

    /**
     * Retrieves the first route applicable to the content as a two-element array consisting of the binding and the
     * route array. Returns `null` if there is no applicable route.
     */
    protected function getRoute()
    {
        foreach ($this->app['config']->get('routing') as $binding => $route)
            if ($this->isApplicableRoute($binding, $route))
                return array($binding, $route);

        return null;
    }

    protected function isApplicableRoute($binding, array $route)
    {
        return 'contentlink' === $binding ||
            (isset($route['contenttype']) && $route['contenttype'] === $this->contenttype['singular_slug']) ||
            (isset($route['contenttype']) && $route['contenttype'] === $this->contenttype['slug']) ||
            (isset($route['recordslug']) && $route['recordslug'] === $this->getReference());
    }

    /**
     * Get the previous record. ('previous' is defined as 'latest one published before this one')
     */
    public function previous($field = "datepublish", $where = array())
    {
        $field = safeString($field);

        $params = array(
            $field => '>'.$this->values[$field],
            'limit' => 1,
            'order' => $field . ' ASC',
            'returnsingle' => true
        );

        $previous = $this->app['storage']->getContent($this->contenttype['singular_slug'], $params, $dummy, $where);

        return $previous;

    }

    /**
     * Get the next record. ('next' is defined as 'first one published after this one')
     */
    public function next($field = "datepublish", $where = array())
    {
        $field = safeString($field);

        $params = array(
            $field => '<'.$this->values[$field],
            'limit' => 1,
            'order' => $field . ' DESC',
            'returnsingle' => true
        );

        $next = $this->app['storage']->getContent($this->contenttype['singular_slug'], $params, $dummy, $where);

        return $next;

    }



    /**
     * Gets one or more related records.
     *
     */
    public function related($filtercontenttype = "", $filterid = "")
    {

        if (empty($this->relation)) {
            // nothing to do here.
            return false;
        }

        $records = array();

        foreach ($this->relation as $contenttype => $ids) {

            if (!empty($filtercontenttype) && ($contenttype!=$filtercontenttype)) {
                continue; // Skip other contenttypes, if we requested a specific type.
            }

            foreach ($ids as $id) {

                if (!empty($filterid) && ($id!=$filterid)) {
                    continue; // Skip other ids, if we requested a specific id.
                }

                $record = $this->app['storage']->getContent($contenttype."/".$id);

                if (!empty($record)) {
                    $records[] = $this->app['storage']->getContent($contenttype."/".$id);
                }

            }
        }

        return $records;

    }


    /**
     * Gets the correct template to use, based on our cascading template rules.
     *
     */
    public function template()
    {

        $template = $this->app['config']->get('general/record_template');
        $chosen = 'config';

        $templatefile = $this->app['paths']['themepath'] . "/" . $this->contenttype['singular_slug'] . ".twig";
        if (is_readable($templatefile)) {
            $template = $this->contenttype['singular_slug'] . ".twig";
            $chosen = 'singular_slug';
        }

        if (isset($this->contenttype['record_template'])) {
            $templatefile = $this->app['paths']['themepath'] . "/" . $this->contenttype['record_template'];
            if (file_exists($templatefile)) {
                $template = $this->contenttype['record_template'];
                $chosen = 'contenttype';
            }
        }

        foreach ($this->contenttype['fields'] as $name => $field) {
            if ($field['type']=="templateselect" && !empty($this->values[$name])) {
                $template = $this->values[$name];
                $chosen = 'record';
            }
        }

        $this->app['log']->setValue('templatechosen', $this->app['config']->get('general/theme') . "/$template ($chosen)");

        return $template;

    }

    /**
     * Get the fieldtype for a given fieldname.
     * @param $key
     * @return string
     */
    public function fieldtype($key)
    {

        if (empty($this->contenttype['fields'])) {
            return '';
        }

        foreach ($this->contenttype['fields'] as $name => $field) {
            if ($name == $key) {
                return $field['type'];
            }
        }

        return '';

    }

    /**
     *
     * Create an excerpt for the content.
     *
     * @param  int    $length
     * @return string
     */
    public function excerpt($length = 200)
    {
        $excerpt = array();

        if (!empty($this->contenttype['fields'])) {
            foreach ($this->contenttype['fields'] as $key => $field) {
                if (in_array($field['type'], array('text', 'html', 'textarea', 'markdown'))
                    && isset($this->values[$key])
                    && !in_array($key, array("title", "name")) ) {
                    $excerpt[] = $this->values[$key];
                }
            }
        }

        $excerpt = str_replace(">", "> ", implode(" ", $excerpt));
        $excerpt = trimText(strip_tags($excerpt), $length) ;

        return new \Twig_Markup($excerpt, 'UTF-8');

    }

    /**
     * Creates RSS safe content. Wraps it in CDATA tags, strips style and
     * scripts out. Can optionally also return a (cleaned) excerpt.
     *
     * @param  string $field         The field to clean up
     * @param  int    $excerptLength Number of chars of the excerpt
     * @return string RSS safe string
     */
    public function rss_safe($field = '', $excerptLength = 0)
    {
        if (array_key_exists($field, $this->values)) {
            if ($this->fieldtype($field) == 'html') {
                $value = $this->values[$field];
                // Completely remove style and script blocks
                $maid = new \Maid\Maid(array(
                    'allowed-tags' => array('a', 'b', 'br', 'hr', 'h1', 'h2', 'h3', 'h4', 'p', 'strong', 'em', 'i', 'u', 'strike', 'ul', 'ol', 'li', 'img'),
                    'output-format' => 'html'
                ));
                $result = $maid->clean($value);
                if ($excerptLength > 0) {
                    $result = trimText($result, $excerptLength, false, true, false);
                }

                return '<![CDATA[ ' . $result . ' ]]>';
            } else {
                return $this->values[$field];
            }
        }

        return "";
    }

    /**
     * Weight a text part relative to some other part
     *
<<<<<<< HEAD
     * @param	$subject string The subject to search in.
     * @param	$complete string The complete search term (lowercased).
     * @param	$words array All the individual search terms (lowercased).
     * @param	$max integer Maximum number of points to return.
=======
     * @param    string        the subject to search in
     * @param    string        the complete search term (lowercased)
     * @param    array        all the individuele search terms (lowercased)
     * @param    integer        maximum number of points to return
>>>>>>> 56c7d907
     * @return integer the weight
     */
    private function weighQueryText($subject, $complete, $words, $max)
    {
        $low_subject = mb_strtolower(trim($subject));

        if ($low_subject == $complete) {
            // a complete match is 100% of the maximum
            return round((100/100) * $max);
        }
        if (strstr($low_subject, $complete)) {
            // when the whole query is found somewhere is 70% of the maximum
            return round((70/100) * $max);
        }

        $word_matches = 0;
        $cnt_words    = count($words);
        for ($i=0; $i < $cnt_words; $i++) {
            if (strstr($low_subject, $words[$i])) {
                $word_matches++;
            }
        }
        if ($word_matches > 0) {
            // marcel: word matches are maximum of 50% of the maximum per word
            // xiao: made (100/100) instead of (50/100).
            return round(($word_matches/$cnt_words) * (100/100) * $max);
        }

        return 0;
    }

    /**
     * Calculate the default field weights
     *
     * This gives more weight to the 'slug pointer fields'.
     */
    private function getFieldWeights()
    {
        // This could be more configurable
        // (see also Storage->searchSingleContentType)
        $searchable_types = array( 'text', 'textarea', 'html', 'markdown' );

        $fields = array();

        foreach ($this->contenttype['fields'] as $key => $config) {
            if (in_array($config['type'], $searchable_types)) {
                $fields[$key] = isset($config['searchweight']) ? $config['searchweight'] : 50;
            }
        }

        foreach ($this->contenttype['fields'] as $key => $config) {
            $weight = 0;

            if ($config['type'] == 'slug') {
                foreach ($config['uses'] as $ptr_field) {
                    if (isset($fields[$ptr_field])) {
                        $fields[$ptr_field] = 100;
                    }
                }
            }
        }

        return $fields;
    }

    /**
     * Calculate the default taxonomy weights
     *
     * Adds weights to taxonomies that behave like tags
     */
    private function getTaxonomyWeights()
    {
        $taxonomies = array();

        if (isset($this->contenttype['taxonomy'])) {
            foreach ($this->contenttype['taxonomy'] as $key) {
                if ($this->app['config']->get('taxonomy/'.$key.'/behaves_like') == 'tags') {
                    $taxonomies[$key] = $this->app['config']->get('taxonomy/'.$key.'/searchweight', 75);
                }
            }
        }
        return $taxonomies;
    }

    /**
     * Weigh this content against a query
     *
     * The query is assumed to be in a format as returned by decode Storage->decodeSearchQuery().
     *
     * @param array $query Query to weigh against
     */
    public function weighSearchResult($query)
    {
        static $contenttype_fields = null;
        static $contenttype_taxonomies = null;

        $ct = $this->contenttype['slug'];
        if ((is_null($contenttype_fields)) || (!isset($contenttype_fields[$ct]))) {
            // Should run only once per contenttype (e.g. singlular_name)
            $contenttype_fields[$ct] = $this->getFieldWeights();
            $contenttype_taxonomies[$ct] = $this->getTaxonomyWeights();
        }

        $weight = 0;

        // Go over all field, and calculate the overall weight.
        foreach ($contenttype_fields[$ct] as $key => $field_weight) {
            $weight += $this->weighQueryText($this->values[$key], $query['use_q'], $query['words'], $field_weight);
        }

        // Go over all taxonomies, and calculate the overall weight.
        foreach ($contenttype_taxonomies[$ct] as $key => $taxonomy) {

            // skip empty taxonomies.
            if (empty($this->taxonomy[$key])) {
                continue;
            }
            $weight += $this->weighQueryText(implode(' ', $this->taxonomy[$key]), $query['use_q'], $query['words'], $taxonomy);
        }

        $this->last_weight = $weight;
    }

    /**
     */
    public function getSearchResultWeight()
    {
        return $this->last_weight;
    }

    /**
     * ArrayAccess support
     */
    public function offsetExists($offset)
    {
        return isset($this->values[$offset]);
    }

    /**
     * ArrayAccess support
     */
    public function offsetGet($offset)
    {
        return $this->getDecodedValue($offset);
    }

    /**
     * ArrayAccess support
     *
     * @todo we could implement an setDecodedValue() function to do the encoding here
     */
    public function offsetSet($offset, $value)
    {
        $this->values[$offset] = $value;
    }

    /**
     * ArrayAccess support
     */
    public function offsetUnset($offset)
    {
        if (isset($this->values[$offset])) {
            unset($this->values[$offset]);
        }
    }
}<|MERGE_RESOLUTION|>--- conflicted
+++ resolved
@@ -31,12 +31,12 @@
                     if ($this->app['config']->get('taxonomy/'.$taxonomytype.'/behaves_like') == "grouping") {
                         $this->setGroup('', '', $taxonomytype);
                     }
-                    
-                    // add support for taxonomy default value when options is set 
+
+                    // add support for taxonomy default value when options is set
                     $default_value = $this->app['config']->get('taxonomy/'.$taxonomytype.'/default');
                     $options = $this->app['config']->get('taxonomy/'.$taxonomytype.'/options');
                     if (     isset( $options ) &&
-                            isset($default_value) && 
+                            isset($default_value) &&
                             array_search($default_value, array_keys($options)) !== false ) {
                             $name = $this->app['config']->get('taxonomy/'.$taxonomytype.'/options/'.$default_value);
                             $this->setTaxonomy($taxonomytype, $default_value);
@@ -1040,18 +1040,11 @@
     /**
      * Weight a text part relative to some other part
      *
-<<<<<<< HEAD
-     * @param	$subject string The subject to search in.
-     * @param	$complete string The complete search term (lowercased).
-     * @param	$words array All the individual search terms (lowercased).
-     * @param	$max integer Maximum number of points to return.
-=======
-     * @param    string        the subject to search in
-     * @param    string        the complete search term (lowercased)
-     * @param    array        all the individuele search terms (lowercased)
-     * @param    integer        maximum number of points to return
->>>>>>> 56c7d907
-     * @return integer the weight
+     * @param  string  $subject  The subject to search in.
+     * @param  string  $complete The complete search term (lowercased).
+     * @param  array   $words    All the individual search terms (lowercased).
+     * @param  integer $max      Maximum number of points to return.
+     * @return integer           The weight
      */
     private function weighQueryText($subject, $complete, $words, $max)
     {
