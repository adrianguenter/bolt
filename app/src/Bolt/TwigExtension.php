<?php

namespace Bolt;

use util;
use Silex;

/**
 * The class for Bolt' Twig tags, functions and filters.
 */
class TwigExtension extends \Twig_Extension
{
    /**
     * @var \Silex\Application
     */
    private $app;

    /**
     * @var bool
     */
    private $safe;

    public function __construct(Silex\Application $app, $safe = false)
    {
        $this->app = $app;
        $this->safe = $safe;
    }

    public function getName()
    {
        return 'Bolt';
    }

    public function getFunctions()
    {
        return array(
            new \Twig_SimpleFunction('print', array($this, 'printDump'), array('is_safe' => array('html'))), // Deprecated..
            new \Twig_SimpleFunction('dump', array($this, 'printDump'), array('is_safe' => array('html'))),
            new \Twig_SimpleFunction('backtrace', array($this, 'printBacktrace'), array('is_safe' => array('html'))),
            new \Twig_SimpleFunction('excerpt', array($this, 'excerpt'), array('is_safe' => array('html'))),
            new \Twig_SimpleFunction('trimtext', array($this, 'trim'), array('is_safe' => array('html'))),
            new \Twig_SimpleFunction('markdown', array($this, 'markdown'), array('is_safe' => array('html'))),
            new \Twig_SimpleFunction('current', array($this, 'current')),
            new \Twig_SimpleFunction('token', array($this, 'token')),
            new \Twig_SimpleFunction('listtemplates', array($this, 'listtemplates')),
            new \Twig_SimpleFunction('listcontent', array($this, 'listcontent')),
            new \Twig_SimpleFunction('htmllang', array($this, 'htmllang')),
            new \Twig_SimpleFunction('pager', array($this, 'pager'), array('needs_environment' => true)),
            new \Twig_SimpleFunction('max', array($this, 'max')),
            new \Twig_SimpleFunction('min', array($this, 'min')),
            new \Twig_SimpleFunction('request', array($this, 'request')),
            new \Twig_SimpleFunction('debugbar', array($this, 'debugbar')),
            new \Twig_SimpleFunction('ismobileclient', array($this, 'isMobileClient')),
            new \Twig_SimpleFunction('menu', array($this, 'menu'), array('needs_environment' => true, 'is_safe' => array('html'))),
            new \Twig_SimpleFunction('randomquote', array($this, 'randomquote'), array('is_safe' => array('html'))),
            new \Twig_SimpleFunction('widget', array($this, 'widget')),
            new \Twig_SimpleFunction('isallowed', array($this, 'isAllowed')),
            new \Twig_SimpleFunction('thumbnail', array($this, 'thumbnail')),
            new \Twig_SimpleFunction('image', array($this, 'image')),
            new \Twig_SimpleFunction('showimage', array($this, 'showimage'), array('is_safe' => array('html'))),
            new \Twig_SimpleFunction('fancybox', array($this, 'popup'), array('is_safe' => array('html'))), // "Fancybox" is deprecated.
            new \Twig_SimpleFunction('popup', array($this, 'popup'), array('is_safe' => array('html'))),
            new \Twig_SimpleFunction('first', array($this, 'first')),
            new \Twig_SimpleFunction('last', array($this, 'last')),
            new \Twig_SimpleFunction('__', array($this, 'trans'), array('is_safe' => array('html'))),
            new \Twig_SimpleFunction('redirect', array($this, 'redirect'), array('is_safe' => array('html'))),
            new \Twig_SimpleFunction('stackitems', array($this, 'stackitems')),
            new \Twig_SimpleFunction('stacked', array($this, 'stacked')),
            new \Twig_SimpleFunction('imageinfo', array($this, 'imageinfo')),
<<<<<<< HEAD
            new \Twig_SimpleFunction('file_exists', 'file_exists')
=======
            new \Twig_SimpleFunction('file_exists', array($this, 'file_exists'))
>>>>>>> f13e8d7a
        );
    }


    public function getFilters()
    {
        return array(
            new \Twig_SimpleFilter('localdate', array($this, 'localedatetime'), array('is_safe' => array('html'))),
            new \Twig_SimpleFilter('localedatetime', array($this, 'localedatetime'), array('is_safe' => array('html'))), // Deprecated
            new \Twig_SimpleFilter('rot13', array($this, 'rot13Filter')),
            new \Twig_SimpleFilter('trimtext', array($this, 'trim'), array('is_safe' => array('html'))),
            new \Twig_SimpleFilter('markdown', array($this, 'markdown'), array('is_safe' => array('html'))),
            new \Twig_SimpleFilter('twig', array($this, 'twig'), array('is_safe' => array('html'))),
            new \Twig_SimpleFilter('tt', array($this, 'decorateTT'), array('is_safe' => array('html'))),
            new \Twig_SimpleFilter('ucfirst', array($this, 'ucfirst')),
            new \Twig_SimpleFilter('excerpt', array($this, 'excerpt'), array('is_safe' => array('html'))),
            new \Twig_SimpleFilter('ymllink', array($this, 'ymllink'), array('is_safe' => array('html'))),
            new \Twig_SimpleFilter('slug', array($this, 'slug')),
            new \Twig_SimpleFilter('current', array($this, 'current')),
            new \Twig_SimpleFilter('thumbnail', array($this, 'thumbnail')),
            new \Twig_SimpleFilter('image', array($this, 'image')),
            new \Twig_SimpleFilter('showimage', array($this, 'showimage'), array('is_safe' => array('html'))),
            new \Twig_SimpleFilter('fancybox', array($this, 'popup'), array('is_safe' => array('html'))), // "Fancybox" is deprecated.
            new \Twig_SimpleFilter('popup', array($this, 'popup'), array('is_safe' => array('html'))),
            new \Twig_SimpleFilter('editable', array($this, 'editable'), array('is_safe' => array('html'))),
            new \Twig_SimpleFilter('order', array($this, 'order')),
            new \Twig_SimpleFilter('first', array($this, 'first')),
            new \Twig_SimpleFilter('last', array($this, 'last')),
            new \Twig_SimpleFilter('__', array($this, 'trans'), array('is_safe' => array('html'))),
            new \Twig_SimpleFilter('safestring', array($this, 'safestring'), array('is_safe' => array('html'))),
            new \Twig_SimpleFilter('round', array($this, 'round')),
            new \Twig_SimpleFilter('floor', array($this, 'floor')),
            new \Twig_SimpleFilter('ceil', array($this, 'ceil')),
            new \Twig_SimpleFilter('imageinfo', array($this, 'imageinfo')),
            new \Twig_SimpleFilter('selectfield', array($this, 'selectfield'))
        );
    }

    /**
     * Check if a file exists.
     *
     * @param string $fn
     * @return bool
     */
    public function file_exists($fn)
    {
        if ($this->safe) {
            return false; // pretend we don't know anything about any files
        }
        else {
            return file_exists($fn);
        }
    }


    /**
     * Output pretty-printed arrays / objects.
     *
     * @see \Dumper::dump
     *
     * @param  mixed $var
     * @return string
     */
    public function printDump($var)
    {
        if ($this->safe) { return '?'; }
        if ($this->app['config']->get('general/debug')) {
            return \Dumper::dump($var, DUMPER_CAPTURE);
        }
        else {
            return '';
        }
    }

    /**
     * Output pretty-printed backtrace.
     *
     * @see \Dumper::backtrace
     *
     * @param  mixed $var
     * @return string
     */
    public function printBacktrace($depth = 15)
    {
        if ($this->safe) { return null; }
        if ($this->app['config']->get('general/debug')) {
            return \Dumper::backtrace($depth, true);
        }
        else {
            return '';
        }
    }

    /**
     * Returns the language value for in tags where the language attribute is
     * required. The _ in the locale will be replaced for -
     *
     * @return string
     */
    public function htmllang()
    {
        $locale = $this->app['config']->get('general/locale');
        if ($locale == "") {
            // return fallback
            return 'en';
        }

        return str_replace("_", "-", $locale);
    }


    /**
     * Returns the date time in a particular format. Takes the locale into
     * account.
     * @param  string|\DateTime $dateTime
     * @param  string $format
     * @return string           Formatted date and time
     */
    public function localedatetime($dateTime, $format = "%B %e, %Y %H:%M")
    {
        if (!$dateTime instanceof \DateTime) {
            $dateTime = new \DateTime($dateTime);
        }


        // Check for Windows to find and replace the %e modifier correctly
        // @see: http://php.net/strftime
        if (strtoupper(substr(PHP_OS, 0, 3)) == 'WIN') {
            $format = preg_replace('#(?<!%)((?:%%)*)%e#', '\1%#d', $format);
        }

        // According to http://php.net/manual/en/function.setlocale.php manual
        // if the second parameter is "0", the locale setting is not affected,
        // only the current setting is returned.
        $result = setlocale(LC_ALL, 0);
        if ($result === false) {
            // This shouldn't occur, but.. Dude!
            // You ain't even got locale or English on your platform??
            // Various things we could do. We could fail miserably, but a more
            // graceful approach is to use the datetime to display a default
            // format
            $this->app['log']->add(
                "No valid locale detected. Fallback on DateTime active.",
                2
            );

            return $dateTime->format('Y-m-d H:i:s');
        } else {
            $timestamp = $dateTime->getTimestamp();

            return strftime($format, $timestamp);
        }
    }


    /**
     * Create an excerpt for the given content
     *
     * @param  string $content
     * @param  int $length  Defaults to 200 characters
     * @return string Resulting excerpt
     */
    public function excerpt($content, $length = 200)
    {
        // If it's an content object, let the object handle it.
        if (is_object($content)) {
            if (method_exists($content, 'excerpt')) {
                return $content->excerpt($length);
            } else {
                $output = $content;
            }

        } elseif (is_array($content)) {
            // Assume it's an array, strip some common fields that we don't need, implode the rest..
            $stripKeys = array(
                    'id',
                    'slug',
                    'datecreated',
                    'datechanged',
                    'username',
                    'ownerid',
                    'title',
                    'contenttype',
                    'status',
                    'taxonomy',
                    );
            foreach ($stripKeys as $key) {
                unset($content[$key]);
            }
            $output = implode(" ", $content);

        } elseif (is_string($content)) {
            // otherwise we just use the string..
            $output = $content;

        } else {
            // Nope, got nothing..
            $output = "";
        }

        $output = str_replace(">", "> ", $output);
        $output = trimText(strip_tags($output), $length);

        return $output;

    }


    /**
     * Create a link to edit a .yml file, if a filename is detected in the string. Mostly
     * for use in Flashbag messages, to allow easy editing.
     *
     * @param string $str
     * @return string Resulting string
     */
    public function ymllink($str)
    {
        // There is absolutely no way anyone could possibly need this in a
        // "safe" context
        if ($this->safe) { return null; }

        if (preg_match("/ ([a-z0-9_-]+\.yml)/i", $str, $matches)) {
            $path = path('fileedit', array('file' => "app/config/" . $matches[1]));
            $link = sprintf(" <a href='%s'>%s</a>", $path, $matches[1]);
            $str = preg_replace("/ ([a-z0-9_-]+\.yml)/i", $link, $str);
        }

        return $str;

    }



    /**
     * Get an array with the dimensions of an image, together with its
     * aspectratio and some other info.
     *
     * @param string $filename
     * @return array Specifics
     */
    public function imageinfo($filename)
    {
        // This function is vulnerable to path traversal, so blocking it in
        // safe mode for now.
        if ($this->safe) { return null; }

        $fullpath = sprintf("%s/%s", $this->app['paths']['filespath'], $filename);

        if (!is_readable($fullpath) || !is_file($fullpath)) {
            return false;
        }

        $types = array(
            0=>'unknown',
            1=>'gif',
            2=>'jpeg',
            3=>'png',
            4=>'swf',
            5=>'psd',
            6=>'bmp'
        );

        // Get the dimensions of the image
        $imagesize = getimagesize($fullpath);

        // Get the aspectratio
        if ($imagesize[1] > 0) {
            $ar = $imagesize[0] / $imagesize[1];
        } else {
            $ar = 0;
        }

        $info = array(
            'width' => $imagesize[0],
            'height' => $imagesize[1],
            'type' => $types[ $imagesize[2] ],
            'mime' => $imagesize['mime'],
            'aspectratio' => $ar,
            'filename' => $filename,
            'fullpath' => realpath($fullpath),
            'url' => str_replace("//", "/", $this->app['paths']['files'] . $filename)
        );

        // Landscape if aspectratio > 5:4
        $info['landscape'] = ($ar >= 1.25) ? true : false;

        // Portrait if aspectratio < 4:5
        $info['portrait'] = ($ar <= 0.8) ? true : false;

        // Square-ish, if neither portrait or landscape
        $info['square'] = !$info['landscape'] && !$info['portrait'];

        return $info;

    }


    /**
     * Return the 'sluggified' version of a string.
     *
     * @param $str string input value
     * @return string slug
     */
    public function slug($str)
    {
        $slug = makeSlug($str);

        return $slug;
    }

    /**
     * Trims the given string to a particular length.
     *
     * @param  string $content
     * @param  int $length  Defaults to 200
     * @return string Trimmed output
     *
     */
    public function trim($content, $length = 200)
    {
        $output = trimText(strip_tags($content), $length);

        return $output;
    }

    /**
     * Formats the given string as Markdown in HTML
     *
     * @param  string $content
     * @return string Markdown output
     */
    public function markdown($content)
    {
        // Parse the field as Markdown, return HTML
        $output = \Parsedown::instance()->parse($content);

        // Sanitize/clean the HTML.
        $maid = new \Maid\Maid(array(
            'output-format' => 'html',
            'allowed-tags' => array('html', 'head', 'body', 'section', 'div', 'p', 'br', 'hr', 's', 'u', 'strong', 'em', 'i', 'b', 'li', 'ul', 'ol', 'menu', 'blockquote', 'pre', 'code', 'tt', 'h1', 'h2', 'h3', 'h4', 'h5', 'h6', 'dd', 'dl', 'dh', 'table', 'tbody', 'thead', 'tfoot', 'th', 'td', 'tr', 'a', 'img'),
            'allowed-attribs' => array('id', 'class', 'name', 'value', 'href', 'src')
        ));
        $output = $maid->clean($output);

        return $output;
    }


    /**
     * Formats the given string as Twig in HTML
     *
     * Note: this is partially duplicating the template_from_string functionality:
     * http://twig.sensiolabs.org/doc/functions/template_from_string.html
     *
     * We can't use that functionality though, since it requires the Twig_Extension_StringLoader()
     * extension. If we would use that, when instantiating Twig, it screws up the rendering: Every
     * template that has a filename that doesn't exist will be rendered as literal string. This
     * _really_ messes up the 'cascading rendering' of our theme templates.
     *
     * @param  string $content
     * @return string Twig output
     */
    public function twig($snippet, $extravars = array())
    {
        return $this->app['safe_render']->render($snippet, $extravars);
    }

    public function decorateTT($str)
    {
        return decorateTT($str);
    }

    /**
     * UCfirsts the given string.
     * @param  string $str;
     * @return string Same string where first character is in upper case
     */
    public function ucfirst($str)
    {
        return ucfirst($str);

    }

    /**
     * Sorts / orders items of an array
     *
     * @param  array $array
     * @param  string $on
     * @return array
     */
    public function order($array, $on, $on_secondary = '')
    {

        // Set the 'order_on' and 'order_ascending', taking into account things like '-datepublish'.
        list($this->order_on, $this->order_ascending) = $this->app['storage']->getSortOrder($on);

        // Set the secondary order, if any..
        if (!empty($on_secondary)) {
            list($this->order_on_secondary, $this->order_ascending_secondary) = $this->app['storage']->getSortOrder($on_secondary);
        } else {
            $this->order_on_secondary = false;
            $this->order_ascending_secondary = false;
        }

        uasort($array, array($this, "orderHelper"));

        return $array;

    }

    /**
     * Helper function for sorting an array of \Bolt\Content
     *
     * @param  \Bolt\Content|array $a
     * @param  \Bolt\Content|array $b
     * @return bool
     */
    private function orderHelper($a, $b)
    {
        $a_val = $a[$this->order_on];
        $b_val = $b[$this->order_on];

        // Check the primary sorting criterium..
        if ($a_val < $b_val) {
            return !$this->order_ascending;
        } else if ($a_val > $b_val) {
            return $this->order_ascending;
        } else {
            // Primary criterium is the same. Use the secondary criterium, if it is set. Otherwise return 0.
            if (empty($this->order_on_secondary)) {
                return 0;
            }

            $a_val = $a[$this->order_on_secondary];
            $b_val = $b[$this->order_on_secondary];

            if ($a_val < $b_val) {
                return !$this->order_ascending_secondary;
            } else if ($a_val > $b_val) {
                return $this->order_ascending_secondary;
            } else {
                // both criteria are the same. Whatever!
                return 0;
            }

        }

    }

    /**
     * Returns the first item of an array
     *
     * @param  array $array
     * @return mixed
     */
    public function first($array)
    {
        if (!is_array($array)) {
            return false;
        } else {
            return reset($array);
        }
    }

    /**
     * Returns the last item of an array
     *
     * @param  array $array
     * @return mixed
     */
    public function last($array)
    {
        if (!is_array($array)) {
            return false;
        } else {
            return end($array);
        }
    }

    /**
     * Returns true, if the given content is the current content.
     *
     * If we're on page/foo, and content is that page, you can use
     * {% is page|current %}class='active'{% endif %}
     *
     * @param  \Bolt\Content|array $content
     * @return bool                True if the given content is on the curent page.
     */
    public function current($content)
    {

        $route_params = $this->app['request']->get('_route_params');

        // If passed a string, and it is in the route..
        if (is_string($content) && in_array($content, $route_params)) {
            return true;
        }
        // special case for "home"
        if (empty($content) && empty($route_params)) {
            return true;
        }

        $linkToCheck  = false;

        if (is_array($content) && isset($content['link'])) {

            $linkToCheck = $content['link'];
        } elseif ($content instanceof \Bolt\Content) {

            $linkToCheck = $content->link();
        }

        $requestedUri    = explode('?', $this->app['request']->getRequestUri());

        $entrancePageUrl = $this->app['config']->get('general/homepage');
        $entrancePageUrl = (substr($entrancePageUrl, 0, 1) !== '/')
                            ? '/' . $entrancePageUrl
                            : $entrancePageUrl;

        // check against Request Uri
        if ($requestedUri[0] == $linkToCheck) {
            return true;
        }

        // check against entrance page url from general configuration
        if ('/' == $requestedUri[0] && $linkToCheck == $entrancePageUrl) {
            return true;
        }

        // No contenttypeslug or slug -> not 'current'
        if (empty($route_params['contenttypeslug']) || empty($route_params['slug'])) {
            return false;
        }

        // check against simple content.link
        if ("/" . $route_params['contenttypeslug'] . "/" . $route_params['slug'] == $linkToCheck) {
            return true;
        }

        // if the current requested page is for the same slug or singularslug..
        if (isset($content['contenttype']) &&
            ($route_params['contenttypeslug'] == $content['contenttype']['slug'] ||
                $route_params['contenttypeslug'] == $content['contenttype']['singular_slug'])
        ) {

            // .. and the slugs should match..
            if ($route_params['slug'] == $content['slug']) {
                return true;
            }
        }

        return false;
    }

    /**
     * Get a simple Anti-CSRF-like token.
     *
     * @see \Bolt\Users::getAntiCSRFToken()
     * @return string
     */
    public function token()
    {
        return $this->app['users']->getAntiCSRFToken();
    }


    /**
     * lists templates, optionally filtered by $filter.
     *
     * @param  string $filter
     * @return array  Sorted and possibly filtered templates
     */
    public function listtemplates($filter = "")
    {
        // No need to list templates in safe mode.
        if ($this->safe) { return null; }

        $files = array();

        $foldername = $this->app['paths']['themepath'];


        $d = dir($foldername);

        $ignored = array(".", "..", ".DS_Store", ".gitignore", ".htaccess");

        while (false !== ($file = $d->read())) {

            if (in_array($file, $ignored) || substr($file, 0, 2) == "._") {
                continue;
            }

            if (is_file($foldername . "/" . $file) && is_readable($foldername . "/" . $file)) {

                if (!empty($filter) && !fnmatch($filter, $file)) {
                    continue;
                }

                // Skip filenames that start with _
                if ($file[0] == "_") {
                    continue;
                }

                $files[$file] = $file;
            }
        }

        $d->close();
        // Make sure the files are sorted properly.
        ksort($files);

        return $files;
    }


    /**
     * Lists content of a specific contenttype, specifically for editing
     * relations in the backend.
     *
     * @param  string $contenttype
     * @param  array $relationoptions
     * @param  \Bolt\Content $content
     * @return string
     */
    public function listcontent($contenttype, $relationoptions, $content)
    {
        // Just the relations for the current record, and just the current $contenttype.
        $current = isset($content->relation[$contenttype]) ? $content->relation[$contenttype] : null;

        // We actually only need the 'order' in options.
        $options = array();
        if (!empty($relationoptions['order'])) {
            $options['order'] = $relationoptions['order'];
            $options['limit'] = 10000;
            $options['hydrate'] = false;
        }

        // @todo Perhaps make something more lightweight for this?
        $results = $this->app['storage']->getContent($contenttype, $options);

        // Loop the array, set records in 'current' to have a 'selected' flag.
        if (!empty($current)) {
            foreach ($results as $key => $result) {
                if (in_array($result->id, $current)) {
                    $results[$key]['selected'] = true;
                } else {
                    $results[$key]['selected'] = false;
                }
            }
        }

        return $results;
    }

    /**
     * Output a simple pager, for paged pages.
     *
     * @param  \Twig_Environment $env
     * @param  string $pagerName
     * @param  int $surr
     * @param  string $template  The template to apply
     * @param  string $class
     * @return string            The rendered pager HTML
     */
    public function pager(\Twig_Environment $env, $pagerName = '', $surr = 4, $template = '_sub_pager.twig', $class = '')
    {
        // @todo Yuck, $GLOBALS.. figure out a better way to do this.
        if (!isset($GLOBALS['pager']) || !is_array($GLOBALS['pager'])) {
            // nothing to page..
            return "";
        }

        $pager = $GLOBALS['pager'];

        if (!empty($pagerName)) {
            $thisPager = $pager[$pagerName];
        } else {
            $thisPager = array_pop($pager);
        }

        $context = array(
            'pager' => $thisPager,
            'surr' => $surr,
            'class' => $class
        );

        if (isset($thisPager['link'])) {
            $context['link'] = $thisPager['link'];
        }

        return new \Twig_Markup($env->render($template, $context), 'utf-8');
    }


    /**
     * return the 'max' of two values..
     *
     * @param  mixed $a
     * @param  mixed $b
     * @return mixed
     */
    public function max($a, $b)
    {
        return max($a, $b);
    }


    /**
     * return the 'min' of two values..
     *
     * @param  mixed $a
     * @param  mixed $b
     * @return mixed
     */
    public function min($a, $b)
    {
        return min($a, $b);
    }


    /**
     * return the 'round' of a value..
     *
     * @param  float|int $a
     * @return int
     */
    public function round($a)
    {
        return round($a);
    }



    /**
     * return the 'floor' of a value..
     *
     * @param  float|int $a
     * @return int
     */
    public function floor($a)
    {
        return floor($a);
    }



    /**
     * return the 'ceil' of a value..
     *
     * @param  float|int $a
     * @return int
     */
    public function ceil($a)
    {
        return ceil($a);
    }



    /**
     * Return the requested parameter from $_REQUEST, $_GET or $_POST..
     *
     * @param  string $parameter    The parameter to get
     * @param  string $from         "GET", "POST", all the other falls back to REQUEST.
     * @param  bool $stripslashes Apply stripslashes. Defaults to false.
     * @return mixed
     */
    public function request($parameter, $from = "", $stripslashes = false)
    {
        // Don't expose request in safe context
        if ($this->safe) { return null; }

        $from = strtoupper($from);

        if ($from == "GET") {
            $res = $this->app['request']->query->get($parameter, false);
        } elseif ($from == "POST") {
            $res = $this->app['request']->request->get($parameter, false);
        } else {
            $res = $this->app['request']->get($parameter, false);
        }

        if ($stripslashes) {
            $res = stripslashes($res);
        }

        return $res;
    }


    /**
     *  Switch the debugbar 'on' or 'off'. Note: this has no influence on the
     * 'debug' setting itself. When 'debug' is off, setting this to 'on', will
     * _not_ show the debugbar.
     *
     * @param boolean $value
     */
    public function debugbar($value)
    {
        // @todo Should we enforce boolean values by using a === comparator?
        // Make sure it's actually true or false;
        $value = ($value) ? true : false;

        $this->app['debugbar'] = $value;
    }

    /**
     * Helper function to make a path to an image thumbnail.
     *
     * @param  string $filename Target filename
     * @param  string|int $width    Target width
     * @param  string|int $height   Target height
     * @param  string $crop     String identifier for cropped images. You can use next option fit, borders, resize or crop(dy default)
     * @return string     Thumbnail path
     */
    public function thumbnail($filename, $width = '', $height = '', $crop = "")
    {
        $thumbconf = $this->app['config']->get('general/thumbnails');

        if (empty($width)) {
            $width = !empty($thumbconf['default_thumbnail'][0]) ? $thumbconf['default_thumbnail'][0] : 100;
        } else {
            $width = (int) $width;
        }

        if (empty($height)) {
            $height = !empty($thumbconf['default_thumbnail'][1]) ? $thumbconf['default_thumbnail'][1] : 100;
        } else {
            $height = (int) $height;
        }

        if (empty($crop)) {
            $crop = !empty($thumbconf['cropping']) ? $thumbconf['cropping'] : 'c';
        } else {
            $crop = substr($crop, 0, 1);
        }

        // After v1.5.1 we store image data as an array
        if (is_array($filename)) {
            $filename = $filename['file'];
        }

        $thumbnail = sprintf(
            "%sthumbs/%sx%s%s/%s",
            $this->app['paths']['root'],
            $width,
            $height,
            $crop,
            safeFilename($filename)
        );

        return $thumbnail;
    }

    /**
     * Helper function to show an image on a rendered page.
     *
     * example: {{ content.image|showimage(320, 240) }}
     * example: {{ showimage(content.image, 320, 240) }}
     *
     * @param  string $filename Image filename
     * @param  int $width    Image width
     * @param  int $height   Image height
     * @param  string $crop     Crop image string identifier
     * @return string HTML output
     */
    public function showimage($filename = "", $width = 100, $height = 100, $crop = "")
    {

        if (!empty($filename)) {

            $image = $this->thumbnail($filename, $width, $height, $crop);

            $output = sprintf('<img src="%s" width="%s" height="%s">', $image, $width, $height);

        } else {
            $output = "&nbsp;";
        }

        return $output;

    }

    /**
     * Helper function to wrap an image in a Magnific popup HTML tag, with thumbnail
     *
     * example: {{ content.image|popup(320, 240) }}
     * example: {{ popup(content.image, 320, 240) }}
     * example: {{ content.image|popup(width=320, height=240, title="My Image") }}
     *
     * Note: This function used to be called 'fancybox', but Fancybox was deprecated in favor
     * of the Magnific Popup library.
     *
     * @param  string $filename Image filename
     * @param  int $width Image width
     * @param  int $height Image height
     * @param  string $crop Crop image string identifier
     * @param  string $title Display title for image
     * @return string HTML output
     */
    public function popup($filename = "", $width = 100, $height = 100, $crop = "", $title = "")
    {

        if (!empty($filename)) {

            $thumbconf = $this->app['config']->get('general/thumbnails');

            $fullwidth = !empty($thumbconf['default_image'][0]) ? $thumbconf['default_image'][0] : 1000;
            $fullheight = !empty($thumbconf['default_image'][1]) ? $thumbconf['default_image'][1] : 800;

            $thumbnail = $this->thumbnail($filename, $width, $height, $crop);
            $large = $this->thumbnail($filename, $fullwidth, $fullheight, 'r');

            if (empty($title)) {
                $title = sprintf('%s: %s', __("Image"), $filename);
            }

            $output = sprintf(
                '<a href="%s" class="magnific" title="%s"><img src="%s" width="%s" height="%s"></a>',
                $large, $title, $thumbnail, $width, $height
            );

        } else {
            $output = "&nbsp;";
        }

        return $output;

    }

    /**
     * Helper function to make a path to an image.
     *
     * @param  string $filename Target filename
     * @param  string|int $width    Target width
     * @param  string|int $height   Target height
     * @param  string $crop     String identifier for cropped images
     * @return string     Image path
     */
    public function image($filename, $width = "", $height = "", $crop = "")
    {

        if ($width != "" || $height != "") {
            // You don't want the image, you just want a thumbnail.
            return $this->thumbnail($filename, $width, $height, $crop);
        }

        // After v1.5.1 we store image data as an array
        if (is_array($filename)) {
            $filename = $filename['file'];
        }

        $image = sprintf(
            "%sfiles/%s",
            $this->app['paths']['root'],
            safeFilename($filename)
        );

        return $image;

    }

    /**
     * Makes a piece of HTML editable
     *
     * @param string $html The HTML to be editable
     * @param \Bolt\Content The actual content
     * @param  string $field
     * @return string
     */
    public function editable($html, $content, $field)
    {
        // Editing content from within content? NOPE NOPE NOPE...
        if ($this->safe) { return null; }

        $contenttype = $content->contenttype['slug'];

        $output = sprintf(
            "<div class='Bolt-editable' data-id='%s' data-contenttype='%s' data-field='%s'>%s</div>",
            $content->id,
            $contenttype,
            $field,
            $html
        );

        return $output;
    }

    /**
     * Check if the page is viewed on a mobile device.
     *
     * @return boolean
     */
    public function isMobileClient()
    {
        if (preg_match(
            '/(android|blackberry|htc|iemobile|iphone|ipad|ipaq|ipod|nokia|playbook|smartphone)/i',
            $_SERVER['HTTP_USER_AGENT']
        )) {
            return true;
        } else {
            return false;
        }
    }

    /**
     * Output a menu.
     *
     * @param  \Twig_Environment $env
     * @param  string $identifier Identifier for a particular menu
     * @param  string $template   The template to use.
     * @param  array $params     Extra parameters to pass on to the menu template.
     * @return null
     */
    public function menu(\Twig_Environment $env, $identifier = '', $template = '_sub_menu.twig', $params = array())
    {
        if ($this->safe) { return null; }

        $menus = $this->app['config']->get('menu');

        if (!empty($identifier) && isset($menus[$identifier])) {
            $name = strtolower($identifier);
            $menu = $menus[$identifier];
        } else {
            $name = strtolower(util::array_first_key($menus));
            $menu = util::array_first($menus);
        }

        // If the menu loaded is null, replace it with an empty array instead of
        // throwing an error.
        if (!is_array($menu)) {
            $menu = array();
        }

        $menu = $this->menuBuilder($menu);

        $twigvars = array(
            'name' => $name,
            'menu' => $menu
        );

        // If $params is not empty, merge it with twigvars.
        if (!empty($params) && is_array($params)) {
            $twigvars = $twigvars + $params;
        }

        return $env->render($template, $twigvars);

    }

    /**
     * Recursively scans the passed array to ensure everything gets the menuHelper() treatment.
     *
     * @param  array $menu
     * @return array
     */
    private function menuBuilder($menu)
    {
        foreach ($menu as $key => $item) {
            $menu[$key] = $this->menuHelper($item);
            if (isset($item['submenu'])) {
                    $menu[$key]['submenu'] = $this->menuBuilder($item['submenu']);
            }

        }

        return $menu;

    }


    /**
     * Updates a menu item to have at least a 'link' key.
     *
     * @param  array $item
     * @return array Keys 'link' and possibly 'label', 'title' and 'path'
     */
    private function menuHelper($item)
    {
        if (isset($item['submenu']) && is_array($item['submenu'])) {
            $item['submenu'] = $this->menuHelper($item['submenu']);
        }

        if (isset($item['path']) && $item['path'] == "homepage") {
            $item['link'] = $this->app['paths']['root'];
        } elseif (isset($item['route'])) {
            $param = empty($item['param']) ? array() : $item['param'];
            $add = empty($item['add']) ? '' : $item['add'];

            $item['link'] = path($item['route'], $param, $add);
        } elseif (isset($item['path'])) {
            // if the item is like 'content/1', get that content.
            if (preg_match('#^([a-z0-9_-]+)/([a-z0-9_-]+)$#i', $item['path'])) {
                $content = $this->app['storage']->getContent($item['path']);
            }

            if (!empty($content) && is_object($content) && get_class($content) == 'Bolt\Content') {
                // We have content.
                if (empty($item['label'])) {
                    $item['label'] = !empty($content->values['title']) ? $content->values['title'] : "";
                }
                if (empty($item['title'])) {
                    $item['title'] = !empty($content->values['subtitle']) ? $content->values['subtitle'] : "";
                }
                if (is_object($content)) {
                    $item['link'] = $content->link();
                }

                $item['record'] = $content;

            } else {
                // we assume the user links to this on purpose.
                $item['link'] = fixPath($this->app['paths']['root'] . $item['path']);
            }

        }

        return $item;
    }


    /**
     * Returns a random quote. Just for fun.
     *
     * @return string
     */
    public function randomquote()
    {
        $quotes = array(
            "Complexity is your enemy. Any fool can make something complicated. It is hard to make something simple.#Richard Branson",
            "It takes a lot of effort to make things look effortless.#Mark Pilgrim",
            "Perfection is achieved, not when there is nothing more to add, but when there is nothing left to take away.#Antoine de Saint-Exupéry",
            "Everything should be made as simple as possible, but not simpler.#Albert Einstein",
            "Three Rules of Work: Out of clutter find simplicity; From discord find harmony; In the middle of difficulty lies opportunity.#Albert Einstein",
            "There is no greatness where there is not simplicity, goodness, and truth.#Leo Tolstoy",
            "Think simple as my old master used to say - meaning reduce the whole of its parts into the simplest terms, getting back to first principles.#Frank Lloyd Wright",
            "Simplicity is indeed often the sign of truth and a criterion of beauty.#Mahlon Hoagland",
            "Simplicity and repose are the qualities that measure the true value of any work of art.#Frank Lloyd Wright",
            "Nothing is true, but that which is simple.#Johann Wolfgang von Goethe",
            "There is a simplicity that exists on the far side of complexity, and there is a communication of sentiment and attitude not to be discovered by careful exegesis of a text.#Patrick Buchanan",
            "The simplest things are often the truest.#Richard Bach",
            "If you can't explain it to a six year old, you don't understand it yourself.#Albert Einstein",
            "One day I will find the right words, and they will be simple.#Jack Kerouac",
            "Simplicity is the ultimate sophistication.#Leonardo da Vinci",
            "Our life is frittered away by detail. Simplify, simplify.#Henry David Thoreau",
            "The simplest explanation is always the most likely.#Agatha Christie",
            "Truth is ever to be found in the simplicity, and not in the multiplicity and confusion of things.#Isaac Newton",
            "Simplicity is a great virtue but it requires hard work to achieve it and education to appreciate it. And to make matters worse: complexity sells better.#Edsger Wybe Dijkstra",
            "Focus and simplicity. Simple can be harder than complex: You have to work hard to get your thinking clean to make it simple. But it's worth it in the end because once you get there, you can move mountains.#Steve Jobs",
            "The ability to simplify means to eliminate the unnecessary so that the necessary may speak.#Hans Hofmann",
            "I've learned to keep things simple. Look at your choices, pick the best one, then go to work with all your heart.#Pat Riley",
            "A little simplification would be the first step toward rational living, I think.#Eleanor Roosevelt",
            "Making the simple complicated is commonplace; making the complicated simple, awesomely simple, that's creativity.#Charles Mingus",
            "Keep it simple, stupid.#Kelly Johnson"
        );

        $randomquote = explode("#", $quotes[array_rand($quotes, 1)]);

        $quote = sprintf("“%s”\n<cite>— %s</cite>", $randomquote[0], $randomquote[1]);

        return $quote;
    }

    /**
     * Renders a particular widget type on the given location.
     *
     *
     * @param  string $type     Widget type (e.g. 'dashboard')
     * @param  string $location CSS location (e.g. 'right_first')
     * @return null
     */
    public function widget($type = '', $location = '')
    {
        $this->app['extensions']->renderWidgetHolder($type, $location);

        return null;
    }

    /**
     * Check if a certain action is allowed for the current user (and possibly
     * content item).
     *
     * @param string $what Operation
     * @param mixed $content If specified, a Content item.
     * @return bool   True if allowed
     */
    public function isAllowed($what, $content = null)
    {
        if ($content) {
            $what = "contenttype:{$content->contenttype['slug']}:$what:{$content['id']}";
        }
        return $this->app['users']->isAllowed($what);
    }

    /**
     * Translate using our __()
     *
     * @internal param string $content
     *
     * @return string translated content
     */
    public function trans()
    {
        $args = func_get_args();
        $num_args = func_num_args();
        switch ($num_args) {
            case 5:
                return __($args[0], $args[1], $args[2], $args[3], $args[4]);
            case 4:
                return __($args[0], $args[1], $args[2], $args[3]);
            case 3:
                return __($args[0], $args[1], $args[2]);
            case 2:
                return __($args[0], $args[1]);
            case 1:
                return __($args[0]);
        }

        return null;
    }

    /**
     * Return a 'safe string' version of a given string.
     *
     * @see function safeString() in app/classes/lib.php.
     *
     * @param $str
     * @param bool $strict
     * @param string $extrachars
     * @return string
     */
    public function safestring($str, $strict = false, $extrachars = "")
    {

        return safeString($str, $strict, $extrachars);

    }


    /**
     * Redirect the browser to another page.
     */
    public function redirect($path)
    {
        // Nope! We're not allowing user-supplied content to issue redirects.
        if ($this->safe) { return null; }

        simpleredirect($path);

        $result = $this->app->redirect($path);

        return $result;

    }


    /**
     * Return an array with the items on the stack
     *
     * @param int $amount
     * @param string $type type
     * @return
     */
    public function stackitems($amount = 20, $type = "")
    {

        $items = $this->app['stack']->listitems($amount, $type);

        return $items;

    }


    /**
     * Return whether or not an item is on the stack, and is stackable in the first place.
     *
     * @param $filename string filename
     */
    public function stacked($filename)
    {

        $stacked = ( $this->app['stack']->isOnStack($filename) || !$this->app['stack']->isStackable($filename) );

        return $stacked;

    }


    /**
     * Return a selected field from a contentset
     *
     * @param array $content A Bolt record array
     * @param mixed fieldname Name of field (string), or array of names of
     *                        fields, to return from each record
     */
    public function selectfield($content, $fieldname)
    {
        $retval = array('');
        foreach($content as $c) {
            if (is_array($fieldname)) {
                $row = array();
                foreach ($fieldname as $fn) {
                    if(isset($c->values[$fn])) {
                        $row[] = $c->values[$fn];
                    }
                    else {
                        $row[] = null;
                    }
                }
                $retval[] = $row;
            }
            else {
                if(isset($c->values[$fieldname])) {
                    $retval[] = $c->values[$fieldname];
                }
            }
        }

        return $retval;

    }
}<|MERGE_RESOLUTION|>--- conflicted
+++ resolved
@@ -67,11 +67,7 @@
             new \Twig_SimpleFunction('stackitems', array($this, 'stackitems')),
             new \Twig_SimpleFunction('stacked', array($this, 'stacked')),
             new \Twig_SimpleFunction('imageinfo', array($this, 'imageinfo')),
-<<<<<<< HEAD
-            new \Twig_SimpleFunction('file_exists', 'file_exists')
-=======
             new \Twig_SimpleFunction('file_exists', array($this, 'file_exists'))
->>>>>>> f13e8d7a
         );
     }
 
