<?php

namespace Bolt\Controllers;

use Bolt\Helpers\Input;
use Bolt\Library as Lib;
use Bolt\Permissions;
use Bolt\Translation\TranslationFile;
use Bolt\Translation\Translator as Trans;
use GuzzleHttp\Exception\RequestException;
use Silex;
use Silex\Application;
use Silex\ControllerProviderInterface;
<<<<<<< HEAD
=======
use Symfony;
use Symfony\Component\HttpFoundation\Request;
use Symfony\Component\HttpFoundation\JsonResponse;
>>>>>>> dbf5e622
use Symfony\Component\Form\Form;
use Symfony\Component\Form\FormBuilder;
use Symfony\Component\Form\FormError;
use Symfony\Component\Form\FormEvent;
use Symfony\Component\Form\FormEvents;
use Symfony\Component\HttpFoundation\JsonResponse;
use Symfony\Component\HttpFoundation\Request;
use Symfony\Component\Validator\Constraints as Assert;
use Symfony\Component\Yaml\Yaml;

/**
 * Backend controller grouping.
 *
 * This implements the Silex\ControllerProviderInterface to connect the controller
 * methods here to whatever back-end route prefix was chosen in your config. This
 * will usually be "/bolt".
 */
class Backend implements ControllerProviderInterface
{
    /**
     * {@inheritdoc}
     */
    public function connect(Application $app)
    {
        /** @var $ctl \Silex\ControllerCollection */
        $ctl = $app['controllers_factory'];

        $ctl->before(array($this, 'before'));
        $ctl->method('GET|POST');

        $ctl->get('', array($this, 'dashboard'))
            ->bind('dashboard');

        $ctl->get('/dbcheck', array($this, 'dbCheck'))
            ->bind('dbcheck');

        $ctl->post('/dbupdate', array($this, 'dbUpdate'))
            ->bind('dbupdate');

        $ctl->get('/dbupdate_result', array($this, 'dbUpdateResult'))
            ->bind('dbupdate_result');

        $ctl->get('/clearcache', array($this, 'clearCache'))
            ->bind('clearcache');

        $ctl->match('/prefill', array($this, 'prefill'))
            ->bind('prefill');

        $ctl->get('/overview/{contenttypeslug}', array($this, 'overview'))
            ->bind('overview');

        $ctl->get('/relatedto/{contenttypeslug}/{id}', array($this, 'relatedTo'))
            ->assert('id', '\d*')
            ->bind('relatedto');

        $ctl->match('/editcontent/{contenttypeslug}/{id}', array($this, 'editContent'))
            ->assert('id', '\d*')
            ->value('id', '')
            ->bind('editcontent');

        $ctl->get('/content/deletecontent/{contenttypeslug}/{id}', array($this, 'deleteContent'))
            ->bind('deletecontent');

        $ctl->post('/content/{action}/{contenttypeslug}/{id}', array($this, 'contentAction'))
            ->bind('contentaction');

        $ctl->get('/systemlog', array($this, 'systemLog'))
            ->bind('systemlog');

        $ctl->get('/changelog', array($this, 'changeLog'))
            ->bind('changelog');

        $ctl->get('/changelog/{contenttype}/{contentid}', array($this, 'changelogRecordAll'))
            ->value('contentid', '0')
            ->value('contenttype', '')
            ->bind('changelogrecordall');

        $ctl->get('/changelog/{contenttype}/{contentid}/{id}', array($this, 'changelogRecordSingle'))
            ->assert('id', '\d*')
            ->bind('changelogrecordsingle');

        $ctl->get('/users', array($this, 'users'))
            ->bind('users');

        $ctl->match('/users/edit/{id}', array($this, 'userEdit'))
            ->assert('id', '\d*')
            ->bind('useredit');

        $ctl->match('/userfirst', array($this, 'userFirst'))
            ->bind('userfirst');

        $ctl->match('/profile', array($this, 'profile'))
            ->bind('profile');

        $ctl->get('/roles', array($this, 'roles'))
            ->bind('roles');

        $ctl->get('/about', array($this, 'about'))
            ->bind('about');

        $ctl->post('/user/{action}/{id}', array($this, 'userAction'))
            ->bind('useraction');

        $ctl->match('/files/{namespace}/{path}', array($this, 'files'))
            ->assert('namespace', '[^/]+')
            ->assert('path', '.*')
            ->value('namespace', 'files')
            ->value('path', '')
            ->bind('files');

        $ctl->match('/file/edit/{namespace}/{file}', array($this, 'fileEdit'))
            ->assert('file', '.+')
            ->assert('namespace', '[^/]+')
            ->value('namespace', 'files')
            ->bind('fileedit');

        $ctl->match('/tr/{domain}/{tr_locale}', array($this, 'translation'))
            ->assert('domain', 'messages|contenttypes|infos')
            ->value('domain', 'messages')
            ->value('tr_locale', $app['config']->get('general/locale'))
            ->bind('translation');

        $ctl->get('/omnisearch', array($this, 'omnisearch'))
            ->bind('omnisearch');

        return $ctl;
    }

    /**
     * Dashboard or "root".
     *
     * @param  Application $app The application/container
     * @return mixed
     */
    public function dashboard(Application $app)
    {
        $limit = $app['config']->get('general/recordsperdashboardwidget');

        $total = 0;
        $latest = array();
        // get the 'latest' from each of the content types.
        foreach ($app['config']->get('contenttypes') as $key => $contenttype) {
            if ($app['users']->isAllowed('contenttype:' . $key) && $contenttype['show_on_dashboard'] === true) {
                $latest[$key] = $app['storage']->getContent($key, array('limit' => $limit, 'order' => 'datechanged DESC', 'hydrate' => false));
                if (!empty($latest[$key])) {
                    $total += count($latest[$key]);
                }
            }
        }

        $context = array(
            'latest' => $latest,
            'suggestloripsum' => ($total == 0), // Nothing in the DB, then suggest to create some dummy content.
        );

        return $app['render']->render('dashboard/dashboard.twig', array('context' => $context));
    }

    /**
     * Check the database for missing tables and columns. Does not do actual repairs.
     *
     * @param  Application $app The application/container
     * @return mixed
     */
    public function dbCheck(Application $app)
    {
        list($messages, $hints) = $app['integritychecker']->checkTablesIntegrity(true);

        $context = array(
            'modifications_made' => null,
            'modifications_required' => $messages,
            'modifications_hints' => $hints,
        );

        return $app['render']->render('dbcheck/dbcheck.twig', array('context' => $context));
    }

    /**
     * Check the database, create tables, add missing/new columns to tables.
     *
     * @param  Application $app The application/container
     * @return string
     */
    public function dbUpdate(Application $app)
    {
        $output = $app['integritychecker']->repairTables();

        // If 'return=edit' is passed, we should return to the edit screen. We do redirect twice, yes,
        // but that's because the newly saved contenttype.yml needs to be re-read.
        $return = $app['request']->get('return');
        if ($return == 'edit') {
            if (empty($output)) {
                $content = Trans::__('Your database is already up to date.');
            } else {
                $content = Trans::__('Your database is now up to date.');
            }
            $app['session']->getFlashBag()->add('success', $content);

            return Lib::redirect('fileedit', array('file' => 'app/config/contenttypes.yml'));
        } else {
            return Lib::redirect('dbupdate_result', array('messages' => json_encode($output)));
        }
    }

    /**
     * Show the result of database updates.
     *
     * @param  Application $app     The application/container
     * @param  Request     $request The Symfony Request
     * @return mixed
     */
    public function dbUpdateResult(Application $app, Request $request)
    {
        $context = array(
            'modifications_made' => json_decode($request->get('messages')),
            'modifications_required' => null,
        );

        return $app['render']->render('dbcheck/dbcheck.twig', array('context' => $context));
    }

    /**
     * Clear the cache.
     *
     * @param  Application $app The application/container
     * @return mixed
     */
    public function clearCache(Application $app)
    {
        $result = $app['cache']->clearCache();

        $output = Trans::__('Deleted %s files from cache.', array('%s' => $result['successfiles']));

        if (!empty($result['failedfiles'])) {
            $output .= ' ' . Trans::__('%s files could not be deleted. You should delete them manually.', array('%s' => $result['failedfiles']));
            $app['session']->getFlashBag()->add('error', $output);
        } else {
            $app['session']->getFlashBag()->add('success', $output);
        }

        return $app['render']->render('clearcache/clearcache.twig');
    }

    /**
     * Show the system log.
     *
     * @param  Silex\Application $app The application/container
     * @return string
     */
    public function systemLog(Application $app)
    {
        $action = $app['request']->query->get('action');

        if ($action == 'clear') {
            $app['logger.manager']->clear('system');
            $app['session']->getFlashBag()->add('success', Trans::__('The system log has been cleared.'));

            return Lib::redirect('systemlog');
        } elseif ($action == 'trim') {
            $app['logger.manager']->trim('system');
            $app['session']->getFlashBag()->add('success', Trans::__('The system log has been trimmed.'));

            return Lib::redirect('systemlog');
        }

        $level = $app['request']->query->get('level');
        $context = $app['request']->query->get('context');

        $activity = $app['logger.manager']->getActivity('system', 16, $level, $context);

        return $app['render']->render('activity/systemlog.twig', array('entries' => $activity));
    }

    /**
     * Show the change log.
     *
     * @param  Application $app The application/container
     * @return string
     */
    public function changeLog(Application $app)
    {
        $action = $app['request']->query->get('action');

        if ($action == 'clear') {
            $app['logger.manager']->clear('change');
            $app['session']->getFlashBag()->add('success', Trans::__('The change log has been cleared.'));

            return Lib::redirect('changelog');
        } elseif ($action == 'trim') {
            $app['logger.manager']->trim('change');
            $app['session']->getFlashBag()->add('success', Trans::__('The change log has been trimmed.'));

            return Lib::redirect('changelog');
        }

        $activity = $app['logger.manager']->getActivity('change', 16);

        return $app['render']->render('activity/changelog.twig', array('entries' => $activity));
    }

    /**
     * Show changelog entries.
     *
     * @param  string            $contenttype The content type slug
     * @param  integer           $contentid   The content ID
     * @param  Silex\Application $app         The application/container
     * @param  Request           $request     The Symfony Request
     * @return mixed
     */
    public function changelogRecordAll($contenttype, $contentid, Application $app, Request $request)
    {
        // We have to handle three cases here:
        // - $contenttype and $contentid given: get changelog entries for *one* content item
        // - only $contenttype given: get changelog entries for all items of that type
        // - neither given: get all changelog entries

        // But first, let's get some pagination stuff out of the way.
        $limit = 5;
        if ($page = $request->get('page')) {
            if ($page === 'all') {
                $limit = null;
                $page = null;
            } else {
                $page = intval($page);
            }
        } else {
            $page = 1;
        }

        // Some options that are the same for all three cases
        $options = array(
            'order'     => 'date',
            'direction' => 'DESC'
            );
        if ($limit) {
            $options['limit'] = $limit;
        }
        if ($page > 0 && $limit) {
            $options['offset'] = ($page - 1) * $limit;
        }

        $content = null;

        // Now here things diverge.

        if (empty($contenttype)) {
            // Case 1: No content type given, show from *all* items.
            // This is easy:
            $title = Trans::__('All content types');
            $logEntries = $app['logger.manager.change']->getChangelog($options);
            $itemcount = $app['logger.manager.change']->countChangelog($options);
        } else {
            // We have a content type, and possibly a contentid.
            $contenttypeObj = $app['storage']->getContentType($contenttype);
            if ($contentid) {
                $content = $app['storage']->getContent($contenttype, array('id' => $contentid, 'hydrate' => false));
                $options['contentid'] = $contentid;
            }
            // Getting a slice of data and the total count
            $logEntries = $app['logger.manager.change']->getChangelogByContentType($contenttype, $options);
            $itemcount = $app['logger.manager.change']->countChangelogByContentType($contenttype, $options);

            // The page title we're sending to the template depends on a few
            // things: if no contentid is given, we'll use the plural form
            // of the content type; otherwise, we'll derive it from the
            // changelog or content item itself.
            if ($contentid) {
                if ($content) {
                    // content item is available: get the current title
                    $title = $content->getTitle();
                } else {
                    // content item does not exist (anymore).
                    if (empty($logEntries)) {
                        // No item, no entries - phew. Content type name and ID
                        // will have to do.
                        $title = $contenttypeObj['singular_name'] . ' #' . $contentid;
                    } else {
                        // No item, but we can use the most recent title.
                        $title = $logEntries[0]['title'];
                    }
                }
            } else {
                // We're displaying all changes for the entire content type,
                // so the plural name is most appropriate.
                $title = $contenttypeObj['name'];
            }
        }

        // Now calculate number of pages.
        // We can't easily do this earlier, because we only have the item count
        // now.
        // Note that if either $limit or $pagecount is empty, the template will
        // skip rendering the pager.
        $pagecount = $limit ? ceil($itemcount / $limit) : null;

        $context = array(
            'contenttype' => array('slug' => $contenttype),
            'entries' => $logEntries,
            'content' => $content,
            'title' => $title,
            'currentpage' => $page,
            'pagecount' => $pagecount
        );

        return $app['render']->render('changelog/changelogrecordall.twig', array('context' => $context));
    }

    /**
     * Show changelog details.
     *
     * @param  string            $contenttype The content type slug
     * @param  integer           $contentid   The content ID
     * @param  integer           $id          The changelog entry ID
     * @param  Silex\Application $app         The application/container
     * @param  Request           $request     The Symfony Request
     * @return mixed
     */
    public function changelogRecordSingle($contenttype, $contentid, $id, Application $app, Request $request)
    {
        $entry = $app['logger.manager.change']->getChangelogEntry($contenttype, $contentid, $id);
        if (empty($entry)) {
            $error = Trans::__("The requested changelog entry doesn't exist.");
            $app->abort(404, $error);
        }
        $prev = $app['logger.manager.change']->getPrevChangelogEntry($contenttype, $contentid, $id);
        $next = $app['logger.manager.change']->getNextChangelogEntry($contenttype, $contentid, $id);

        $context = array(
            'contenttype' => array('slug' => $contenttype),
            'entry' => $entry,
            'next_entry' => $next,
            'prev_entry' => $prev,
            //'content' => $content,
        );

        return $app['render']->render('changelog/changelogrecordsingle.twig', array('context' => $context));
    }

    /**
     * Show the Omnisearch results.
     *
     * @param  Application $app The application/container
     * @return mixed
     */
    public function omnisearch(Application $app)
    {
        $query = $app['request']->query->get('q', '');
        $results = array();

        if (strlen($query) >= 3) {
            $results = $app['omnisearch']->query($query, true);
        }

        $context = array(
            'query' => $query,
            'results' => $results
        );

        return $app['render']->render('omnisearch/omnisearch.twig', array('context' => $context));
    }

    /**
     * Generate some lipsum in the DB.
     *
     * @param  Application $app     The application/container
     * @param  Request     $request The Symfony Request
     * @return string
     */
    public function prefill(Application $app, Request $request)
    {
        $choices = array();
        foreach ($app['config']->get('contenttypes') as $key => $cttype) {
            $namekey = 'contenttypes.' . $key . '.name.plural';
            $name = Trans::__($namekey, array(), 'contenttypes');
            $choices[$key] = ($name == $namekey) ? $cttype['name'] : $name;
        }
        $form = $app['form.factory']
            ->createBuilder('form')
            ->add('contenttypes', 'choice', array(
                'choices' => $choices,
                'multiple' => true,
                'expanded' => true,
            ))
            ->getForm();

        if (($request->getMethod() == 'POST') || ($request->get('force') == 1)) {
            $form->bind($request);
            $ctypes = $form->get('contenttypes')->getData();

            try {
                $content = $app['storage']->preFill($ctypes);
                $app['session']->getFlashBag()->add('success', $content);
            } catch (RequestException $e) {
                $msg = "Timeout attempting to the 'Lorem Ipsum' generator. Unable to add dummy content.";
                $app['session']->getFlashBag()->add('error', $msg);
                $app['logger.system']->addError($msg, array('event' => 'storage'));
            }

            return Lib::redirect('prefill');
        }

        $context = array(
            'contenttypes' => $choices,
            'form' => $form->createView(),
        );

        return $app['render']->render('prefill/prefill.twig', array('context' => $context));
    }

    /**
     * Content type overview page.
     *
     * @param  Application $app             The application/container
     * @param  string      $contenttypeslug The content type slug
     * @return mixed
     */
    public function overview(Application $app, $contenttypeslug)
    {
        // Make sure the user is allowed to see this page, based on 'allowed contenttypes'
        // for Editors.
        if (!$app['users']->isAllowed('contenttype:' . $contenttypeslug)) {
            $app['session']->getFlashBag()->add('error', Trans::__('You do not have the right privileges to view that page.'));

            return Lib::redirect('dashboard');
        }

        $contenttype = $app['storage']->getContentType($contenttypeslug);

        // Order has to be set carefully. Either set it explicitly when the user
        // sorts, or fall back to what's defined in the contenttype. The exception
        // is a contenttype that has a "grouping taxonomy", because that should
        // override it. The exception is handled in $app['storage']->getContent().
        $order = $app['request']->query->get('order', $contenttype['sort']);

        $page = $app['request']->query->get('page');
        $filter = $app['request']->query->get('filter');

        // Set the amount of items to show per page.
        if (!empty($contenttype['recordsperpage'])) {
            $limit = $contenttype['recordsperpage'];
        } else {
            $limit = $app['config']->get('general/recordsperpage');
        }

        $multiplecontent = $app['storage']->getContent(
            $contenttype['slug'],
            array('limit' => $limit, 'order' => $order, 'page' => $page, 'filter' => $filter, 'paging' => true, 'hydrate' => true)
        );

        $context = array(
            'contenttype' => $contenttype,
            'multiplecontent' => $multiplecontent,
        );

        return $app['render']->render('overview/overview.twig', array('context' => $context));
    }

    /**
     * Get related records @todo
     *
     * @param  string      $contenttypeslug The content type slug
     * @param  integer     $id              The ID
     * @param  Application $app             The application/container
     * @param  Request     $request         The Symfony Request
     * @return mixed
     */
    public function relatedTo($contenttypeslug, $id, Application $app, Request $request)
    {
        // Make sure the user is allowed to see this page, based on 'allowed contenttypes' for Editors.
        if (!$app['users']->isAllowed('contenttype:' . $contenttypeslug)) {
            $app['session']->getFlashBag()->add('error', Trans::__('You do not have the right privileges to edit that record.'));

            return Lib::redirect('dashboard');
        }

        $showContenttype = null;

        // Get contenttype config from $contenttypeslug
        $contenttype = $app['storage']->getContentType($contenttypeslug);

        // Get relations
        if (isset($contenttype['relations'])) {
            $relations = $contenttype['relations'];

            // Which related contenttype is to be shown?
            // If non is selected or selection does not exist, take the first one
            $showSlug = $request->get('show') ? $request->get('show') : null;
            if (!isset($relations[$showSlug])) {
                reset($relations);
                $showSlug = key($relations);
            }

            foreach (array_keys($relations) as $relatedslug) {
                $relatedtype = $app['storage']->getContentType($relatedslug);
                if ($relatedtype['slug'] == $showSlug) {
                    $showContenttype = $relatedtype;
                }
                $relations[$relatedslug] = array(
                    'name' => Trans::__($relatedtype['name']),
                    'active' => ($relatedtype['slug'] == $showSlug),
                );
            }
        } else {
            $relations = null;
        }

        /**
         * TODO: Set the amount of items to show per page.
         * if (empty($contenttype['recordsperpage'])) {
         *     $limit = $app['config']->get('general/recordsperpage');
         * } else {
         *    $limit = $contenttype['recordsperpage'];
         * }
         */

        $content = $app['storage']->getContent($contenttypeslug, array('id' => $id));
        $relatedContent = $content->related($showContenttype['slug']);

        $context = array(
            'id' => $id,
            'name' => Trans::__($contenttype['singular_name']),
            'title' => $content['title'],
            'contenttype' => $contenttype,
            'relations' => $relations,
            'show_contenttype' => $showContenttype,
            'related_content' => $relatedContent,
        );

        return $app['twig']->render('relatedto/relatedto.twig', array('context' => $context));
    }

    /**
     * Edit a unit of content, or create a new one.
     *
     * @param  string      $contenttypeslug The content type slug
     * @param  integer     $id              The content ID
     * @param  Application $app             The application/container
     * @param  Request     $request         The Symfony Request
     * @return mixed
     */
    public function editContent($contenttypeslug, $id, Application $app, Request $request)
    {
        // Make sure the user is allowed to see this page, based on 'allowed contenttypes'
        // for Editors.
        if (empty($id)) {
            $perm = "contenttype:$contenttypeslug:create";
            $new = true;
        } else {
            $perm = "contenttype:$contenttypeslug:edit:$id";
            $new = false;
        }
        if (!$app['users']->isAllowed($perm)) {
            $app['session']->getFlashBag()->add('error', Trans::__('You do not have the right privileges to edit that record.'));

            return Lib::redirect('dashboard');
        }

        // set the editreferrer in twig if it was not set yet.
        $tmp = parse_url($app['request']->server->get('HTTP_REFERER'));

        $tmpreferrer = $tmp['path'];
        if (!empty($tmp['query'])) {
            $tmpreferrer .= "?" . $tmp['query'];
        }

        if (strpos($tmpreferrer, '/overview/') !== false || ($tmpreferrer == $app['paths']['bolt'])) {
            $app['twig']->addGlobal('editreferrer', $tmpreferrer);
        }

        $contenttype = $app['storage']->getContentType($contenttypeslug);

        if ($request->getMethod() == "POST") {
            if (!$app['users']->checkAntiCSRFToken()) {
                $app->abort(400, Trans::__('Something went wrong'));
            }
            if (!empty($id)) {
                // Check if we're allowed to edit this content..
                if (!$app['users']->isAllowed("contenttype:{$contenttype['slug']}:edit:$id")) {
                    $app['session']->getFlashBag()->add('error', Trans::__('You do not have the right privileges to edit that record.'));

                    return Lib::redirect('dashboard');
                }
            } else {
                // Check if we're allowed to create content..
                if (!$app['users']->isAllowed("contenttype:{$contenttype['slug']}:create")) {
                    $app['session']->getFlashBag()->add('error', Trans::__('You do not have the right privileges to create a new record.'));

                    return Lib::redirect('dashboard');
                }
            }

            // If we have an ID now, this is an existing record
            if ($id) {
                $content = $app['storage']->getContent($contenttype['slug'], array('id' => $id));
                $oldStatus = $content['status'];
                $newStatus = $content['status'];
            } else {
                $content = $app['storage']->getContentObject($contenttypeslug);
                $oldStatus = '';
            }

            // Add non successfull control values to request values
            // http://www.w3.org/TR/html401/interact/forms.html#h-17.13.2
            $requestAll = $request->request->all();

            foreach ($contenttype['fields'] as $key => $values) {
                if (!isset($requestAll[$key])) {
                    switch ($values['type']) {
                        case 'select':
                            if (isset($values['multiple']) && $values['multiple'] === true) {
                                $requestAll[$key] = array();
                            }
                            break;

                        case 'checkbox':
                            $requestAll[$key] = 0;
                            break;
                    }
                }
            }

            // To check whether the status is allowed, we act as if a status
            // *transition* were requested.
            $content->setFromPost($requestAll, $contenttype);
            $newStatus = $content['status'];

            // Don't try to spoof the $id..
            if (!empty($content['id']) && $id != $content['id']) {
                $app['session']->getFlashBag()->add('error', "Don't try to spoof the id!");

                return Lib::redirect('dashboard');
            }

            // Save the record, and return to the overview screen, or to the record (if we clicked 'save and continue')
            $statusOK = $app['users']->isContentStatusTransitionAllowed($oldStatus, $newStatus, $contenttype['slug'], $id);
            if ($statusOK) {
                // Get the associate record change comment
                $comment = $request->request->get('changelog-comment');

                // Save the record
                $id = $app['storage']->saveContent($content, $comment);

                // Log the change
                $app['logger.system']->addInfo('Saved: ' . $content->getTitle(), array('event' => 'content'));

                if ($new) {
                    $app['session']->getFlashBag()->add('success', Trans::__('contenttypes.generic.saved-new', array('%contenttype%' => $contenttypeslug)));
                } else {
                    $app['session']->getFlashBag()->add('success', Trans::__('contenttypes.generic.saved-changes', array('%contenttype%' => $contenttype['slug'])));
                }

                /*
                 * We now only get a returnto parameter if we are saving a new
                 * record and staying on the same page, i.e. "Save {contenttype}"
                 */
                if ($app['request']->get('returnto')) {

                    $returnto = $app['request']->get('returnto');

                    if ($returnto == "new") {
                        return Lib::redirect('editcontent', array('contenttypeslug' => $contenttype['slug'], 'id' => $id), '#' . $app['request']->get('returnto'));
                    } elseif ($returnto == "saveandnew") {
                        return Lib::redirect('editcontent', array('contenttypeslug' => $contenttype['slug'], 'id' => 0), '#' . $app['request']->get('returnto'));
                    } elseif ($returnto == "ajax") {
                        /*
                         * Flush any buffers from saveConent() dispatcher hooks
                         * and make sure our JSON output is clean.
                         *
                         * Currently occurs due to a 404 exception being generated
                         * in \Bolt\Storage::saveContent() dispatchers:
                         *     $this->app['dispatcher']->dispatch(StorageEvents::PRE_SAVE, $event);
                         *     $this->app['dispatcher']->dispatch(StorageEvents::POST_SAVE, $event);
                         */
                        if (ob_get_length()) {
                            ob_end_clean();
                        }

                        // Get our record after POST_SAVE hooks are dealt with and return the JSON
                        $content = $app['storage']->getContent($contenttype['slug'], array('id' => $id, 'returnsingle' => true));

                        $val = array();

                        foreach ($content->values as $key => $value) {
                            // Some values are returned as \Twig_Markup and JSON can't deal with that
                            if (is_array($value)) {
                                foreach ($value as $subkey => $subvalue) {
                                    if (gettype($subvalue) == 'object' && get_class($subvalue) == 'Twig_Markup') {
                                        $val[$key][$subkey] = $subvalue->__toString();
                                    }
                                }
                            } else {
                                $val[$key] = $value;
                            }
                        }

                        if (isset($val['datechanged'])) {
                            $val['datechanged'] = date_format(new \DateTime($val['datechanged']), 'c');
                        }

                        // unset flashbag for ajax
                        $app['session']->getFlashBag()->clear('success');

                        return new JsonResponse($val);
                    }
                }

                // No returnto, so we go back to the 'overview' for this contenttype.
                // check if a pager was set in the referrer - if yes go back there
                $editreferrer = $app['request']->get('editreferrer');
                if ($editreferrer) {
                    Lib::simpleredirect($editreferrer);
                } else {
                    return Lib::redirect('overview', array('contenttypeslug' => $contenttype['slug']));
                }

            } else {
                $app['session']->getFlashBag()->add('error', Trans::__('contenttypes.generic.error-saving', array('%contenttype%' => $contenttype['slug'])));
                $app['logger.system']->addError('Save error: ' . $content->getTitle(), array('event' => 'content'));
            }
        }

        // We're doing a GET
        if (!empty($id)) {
            $content = $app['storage']->getContent($contenttype['slug'], array('id' => $id));

            if (empty($content)) {
                $app->abort(404, Trans::__('contenttypes.generic.not-existing', array('%contenttype%' => $contenttype['slug'])));
            }

            // Check if we're allowed to edit this content..
            if (!$app['users']->isAllowed("contenttype:{$contenttype['slug']}:edit:{$content['id']}")) {
                $app['session']->getFlashBag()->add('error', Trans::__('You do not have the right privileges to edit that record.'));

                return Lib::redirect('dashboard');
            }
            $app['logger.system']->addInfo('Edited: ' . $content->getTitle(), array('event' => 'content'));
        } else {
            // Check if we're allowed to create content..
            if (!$app['users']->isAllowed("contenttype:{$contenttype['slug']}:create")) {
                $app['session']->getFlashBag()->add('error', Trans::__('You do not have the right privileges to create a new record.'));

                return Lib::redirect('dashboard');
            }

            $content = $app['storage']->getEmptyContent($contenttype['slug']);
            $app['logger.system']->addInfo('Created: ' . $content->getTitle(), array('event' => 'content'));
        }

        $oldStatus = $content['status'];
        $allStatuses = array('published', 'held', 'draft', 'timed');
        $allowedStatuses = array();
        foreach ($allStatuses as $status) {
            if ($app['users']->isContentStatusTransitionAllowed($oldStatus, $status, $contenttype['slug'], $id)) {
                $allowedStatuses[] = $status;
            }
        }

        $duplicate = $app['request']->query->get('duplicate');
        if (!empty($duplicate)) {
            $content->setValue('id', '');
            $content->setValue('slug', '');
            $content->setValue('datecreated', '');
            $content->setValue('datepublish', '');
            $content->setValue('datedepublish', null);
            $content->setValue('datechanged', '');
            $content->setValue('username', '');
            $content->setValue('ownerid', '');
            $app['session']->getFlashBag()->add('info', Trans::__('contenttypes.generic.duplicated-finalize', array('%contenttype%' => $contenttype['slug'])));
        }

        // Set the users and the current owner of this content.
        if (empty($id)) {
            // For brand-new items, the creator becomes the owner.
            $contentowner = $app['users']->getCurrentUser();
        } else {
            // For existing items, we'll just keep the current owner.
            $contentowner = $app['users']->getUser($content['ownerid']);
        }

        $context = array(
            'contenttype' => $contenttype,
            'content' => $content,
            'allowed_status' => $allowedStatuses,
            'contentowner' => $contentowner,
            'fields' => $app['config']->fields->fields(),
            'canUpload' => $app['users']->isAllowed('files:uploads')
        );

        return $app['render']->render('editcontent/editcontent.twig', array('context' => $context));
    }

    /**
     * Deletes a content item.
     *
     * @param  Application $app             The application/container
     * @param  string      $contenttypeslug The content type slug
     * @param  integer     $id              The content ID
     * @return string
     */
    public function deleteContent(Application $app, $contenttypeslug, $id)
    {
        $contenttype = $app['storage']->getContentType($contenttypeslug);

        $content = $app['storage']->getContent($contenttype['slug'] . "/" . $id);
        $title = $content->getTitle();

        if (!$app['users']->isAllowed("contenttype:{$contenttype['slug']}:delete:$id")) {
            $app['session']->getFlashBag()->add('error', Trans::__('Permission denied', array()));
        } elseif ($app['users']->checkAntiCSRFToken() && $app['storage']->deleteContent($contenttype['slug'], $id)) {
            $app['session']->getFlashBag()->add('info', Trans::__("Content '%title%' has been deleted.", array('%title%' => $title)));
        } else {
            $app['session']->getFlashBag()->add('info', Trans::__("Content '%title%' could not be deleted.", array('%title%' => $title)));
        }

        return Lib::redirect('overview', array('contenttypeslug' => $contenttype['slug']));
    }

    /**
     * Perform actions on content.
     *
     * @param  Application $app             The application/container
     * @param  string      $action          The action
     * @param  string      $contenttypeslug The content type slug
     * @param  integer     $id              The content ID
     * @return string
     */
    public function contentAction(Application $app, $action, $contenttypeslug, $id)
    {
        if ($action === 'delete') {
            return $this->deleteContent($app, $contenttypeslug, $id);
        }
        $contenttype = $app['storage']->getContentType($contenttypeslug);

        $content = $app['storage']->getContent($contenttype['slug'] . "/" . $id);
        $title = $content->getTitle();

        // map actions to new statuses
        $actionStatuses = array(
            'held' => 'held',
            'publish' => 'published',
            'draft' => 'draft',
        );
        if (!isset($actionStatuses[$action])) {
            $app['session']->getFlashBag()->add('error', Trans::__('No such action for content.'));

            return Lib::redirect('overview', array('contenttypeslug' => $contenttype['slug']));
        }
        $newStatus = $actionStatuses[$action];

        if (!$app['users']->isAllowed("contenttype:{$contenttype['slug']}:edit:$id") ||
            !$app['users']->isContentStatusTransitionAllowed($content['status'], $newStatus, $contenttype['slug'], $id)) {
            $app['session']->getFlashBag()->add('error', Trans::__('You do not have the right privileges to edit that record.'));

            return Lib::redirect('overview', array('contenttypeslug' => $contenttype['slug']));
        }

        if ($app['storage']->updateSingleValue($contenttype['slug'], $id, 'status', $newStatus)) {
            $app['session']->getFlashBag()->add('info', Trans::__("Content '%title%' has been changed to '%newStatus%'", array('%title%' => $title, '%newStatus%' => $newStatus)));
        } else {
            $app['session']->getFlashBag()->add('info', Trans::__("Content '%title%' could not be modified.", array('%title%' => $title)));
        }

        return Lib::redirect('overview', array('contenttypeslug' => $contenttype['slug']));
    }

    /**
     * Show a list of all available users.
     *
     * @param  Application $app The application/container
     * @return mixed
     */
    public function users(Application $app)
    {
        $currentuser = $app['users']->getCurrentUser();
        $users = $app['users']->getUsers();
        $sessions = $app['users']->getActiveSessions();

        $context = array(
            'currentuser' => $currentuser,
            'users' => $users,
            'sessions' => $sessions
        );

        return $app['render']->render('users/users.twig', array('context' => $context));
    }

    /**
     * Show the roles page.
     *
     * @param  Application $app The application/container
     * @return mixed
     */
    public function roles(Application $app)
    {
        $contenttypes = $app['config']->get('contenttypes');
        $permissions = array('view', 'edit', 'create', 'publish', 'depublish', 'change-ownership');
        $effectivePermissions = array();
        foreach ($contenttypes as $contenttype) {
            foreach ($permissions as $permission) {
                $effectivePermissions[$contenttype['slug']][$permission] =
                    $app['permissions']->getRolesByContentTypePermission($permission, $contenttype['slug']);
            }
        }
        $globalPermissions = $app['permissions']->getGlobalRoles();

        $context = array(
            'effective_permissions' => $effectivePermissions,
            'global_permissions' => $globalPermissions,
        );

        return $app['twig']->render('roles/roles.twig', array('context' => $context));
    }

    /**
     * Edit a user.
     *
     * @param  integer     $id      The user ID
     * @param  Application $app     The application/container
     * @param  Request     $request The Symfony Request
     * @return mixed
     */
    public function userEdit($id, Application $app, Request $request)
    {
        $currentuser = $app['users']->getCurrentUser();

        // Get the user we want to edit (if any)
        if (!empty($id)) {
            $user = $app['users']->getUser($id);

            // Verify the current user has access to edit this user
            if (!$app['permissions']->isAllowedToManipulate($user, $currentuser)) {
                $app['session']->getFlashBag()->add('error', Trans::__('You do not have the right privileges to edit that user.'));
                return Lib::redirect('users');
            }
        } else {
            $user = $app['users']->getEmptyUser();
        }

        $enabledoptions = array(
            1 => Trans::__('page.edit-users.activated.yes'),
            0 => Trans::__('page.edit-users.activated.no')
        );

        $roles = $app['permissions']->getManipulatableRoles($currentuser);

        $form = $this->getUserForm($app, $user, true);

        // New users and the current users don't need to disable themselves
        if ($currentuser['id'] != $id) {
            $form->add(
                'enabled',
                'choice',
                array(
                    'choices' => $enabledoptions,
                    'expanded' => false,
                    'constraints' => new Assert\Choice(array_keys($enabledoptions)),
                    'label' => Trans::__('page.edit-users.label.user-enabled'),
                )
            );
        }

        $form
            ->add(
                'roles',
                'choice',
                array(
                    'choices' => $roles,
                    'expanded' => true,
                    'multiple' => true,
                    'label' => Trans::__('page.edit-users.label.assigned-roles')
            ))
            ->add(
                'lastseen',
                'text',
                array(
                    'disabled' => true,
                    'label' => Trans::__('page.edit-users.label.last-seen')
            ))
            ->add(
                'lastip',
                'text',
                array(
                    'disabled' => true,
                    'label' => Trans::__('page.edit-users.label.last-ip')
            ))
        ;

        // Set the validation
        $form = $this->setUserFormValidation($app, $form, true);

        $form = $form->getForm();

        // Check if the form was POST-ed, and valid. If so, store the user.
        if ($request->getMethod() == 'POST') {
            $user = $this->validateUserForm($app, $form);

            $currentuser = $app['users']->getCurrentUser();

            if ($user['id'] == $currentuser['id'] && $user['username'] != $currentuser['username']) {
                // If the current user changed their own login name, the session is effectively
                // invalidated. If so, we must redirect to the login page with a flash message.
                $app['session']->getFlashBag()->add('error', Trans::__('page.edit-users.message.change-self'));

                return Lib::redirect('login');
            } else {
                // Return to the 'Edit users' screen.
                return Lib::redirect('users');
            }
        }

        $context = array(
            'kind' => empty($id) ? 'create' : 'edit',
            'form' => $form->createView(),
            'note' => '',
            'displayname' => $user['displayname'],
        );

        return $app['render']->render('edituser/edituser.twig', array('context' => $context));
    }

    /**
     * Create the first user
     *
     * @param Application $app
     * @param Request     $request
     */
    public function userFirst(Application $app, Request $request)
    {
        // We should only be here for creating the first user
        if ($app['integritychecker']->checkUserTableIntegrity() && $app['users']->hasUsers()) {
            return Lib::redirect('dashboard');
        }

        // Get and empty user array
        $user = $app['users']->getEmptyUser();

        // Add a note, if we're setting up the first user using SQLite.
        $dbdriver = $app['config']->get('general/database/driver');
        if ($dbdriver == 'sqlite' || $dbdriver == 'pdo_sqlite') {
            $note = Trans::__('page.edit-users.note-sqlite');
        }

        // If we get here, chances are we don't have the tables set up, yet.
        $app['integritychecker']->repairTables();

        // Grant 'root' to first user by default
        $user['roles'] = array(Permissions::ROLE_ROOT);

        // Get the form
        $form = $this->getUserForm($app, $user, true);

        // Set the validation
        $form = $this->setUserFormValidation($app, $form, true);

        /** @var \Symfony\Component\Form\Form */
        $form = $form->getForm();

        // Check if the form was POST-ed, and valid. If so, store the user.
        if ($request->getMethod() == 'POST') {
            if ($this->validateUserForm($app, $form, true)) {
                // To the dashboard, where 'login' will be triggered
                return Lib::redirect('dashboard');
            }
        }

        $context = array(
            'kind' => 'create',
            'form' => $form->createView(),
            'note' => $note ? $note : '',
            'displayname' => $user['displayname'],
        );

        return $app['render']->render('firstuser/firstuser.twig', array('context' => $context));
    }

    /**
     * Handle a POST from user edit or first user creation
     *
     * @param  Silex\Application           $app
     * @param  Symfony\Component\Form\Form $form      A Symfony form
     * @param  boolean                     $firstuser If this is a first user set up
     * @return array|boolean               An array of user elements, otherwise false
     */
    private function validateUserForm(Application $app, Form $form, $firstuser = false)
    {
        $form->submit($app['request']->get($form->getName()));

        if ($form->isValid()) {

            $user = $form->getData();

            if ($firstuser) {
                $user['roles'] = array(Permissions::ROLE_ROOT);
            }

            $res = $app['users']->saveUser($user);

            if ($user['id']) {
                $app['logger.system']->addInfo(Trans::__('page.edit-users.log.user-updated', array('%user%' => $user['displayname'])), array('event' => 'security'));
            } else {
                $app['logger.system']->addInfo(Trans::__('page.edit-users.log.user-added', array('%user%' => $user['displayname'])), array('event' => 'security'));
            }

            if ($res) {
                $app['session']->getFlashBag()->add('success', Trans::__('page.edit-users.message.user-saved', array('%user%' => $user['displayname'])));
            } else {
                $app['session']->getFlashBag()->add('error', Trans::__('page.edit-users.message.saving-user', array('%user%' => $user['displayname'])));
            }

            return $user;
        }

        return false;
    }

    /**
     * User profile page.
     *
     * @param  Application $app     The application/container
     * @param  Request     $request The Symfony Request
     * @return string
     */
    public function profile(Application $app, Request $request)
    {
        $user = $app['users']->getCurrentUser();

        // Get the form
        $form = $this->getUserForm($app, $user);

        // Set the validation
        $form = $this->setUserFormValidation($app, $form);

        /** @var \Symfony\Component\Form\Form */
        $form = $form->getForm();

        // Check if the form was POST-ed, and valid. If so, store the user.
        if ($request->getMethod() == 'POST') {
            $form->submit($app['request']->get($form->getName()));

            if ($form->isValid()) {

                $user = $form->getData();

                $res = $app['users']->saveUser($user);
                $app['logger.system']->addInfo(Trans::__('page.edit-users.log.user-updated', array('%user%' => $user['displayname'])), array('event' => 'security'));
                if ($res) {
                    $app['session']->getFlashBag()->add('success', Trans::__('page.edit-users.message.user-saved', array('%user%' => $user['displayname'])));
                } else {
                    $app['session']->getFlashBag()->add('error', Trans::__('page.edit-users.message.saving-user', array('%user%' => $user['displayname'])));
                }

                return Lib::redirect('profile');
            }
        }

        $context = array(
            'kind' => 'profile',
            'form' => $form->createView(),
            'note' => '',
            'displayname' => $user['displayname'],
        );

        return $app['render']->render('edituser/edituser.twig', array('context' => $context));
    }

    /**
     * Perform actions on users.
     *
     * @param  Application $app    The application/container
     * @param  string      $action The action
     * @param  integer     $id     The user ID
     * @return string
     */
    public function userAction(Application $app, $action, $id)
    {
        if (!$app['users']->checkAntiCSRFToken()) {
            $app['session']->getFlashBag()->add('info', Trans::__('An error occurred.'));

            return Lib::redirect('users');
        }
        $user = $app['users']->getUser($id);

        if (!$user) {
            $app['session']->getFlashBag()->add('error', 'No such user.');

            return Lib::redirect('users');
        }

        // Prevent the current user from enabling, disabling or deleting themselves
        $currentuser = $app['users']->getCurrentUser();
        if ($currentuser['id'] == $user['id']) {
            $app['session']->getFlashBag()->add('error', Trans::__("You cannot '%s' yourself.", array('%s', $action)));

            return Lib::redirect('users');
        }

        // Verify the current user has access to edit this user
        if (!$app['permissions']->isAllowedToManipulate($user, $currentuser)) {
            $app['session']->getFlashBag()->add('error', Trans::__('You do not have the right privileges to edit that user.'));
            return Lib::redirect('users');
        }

        switch ($action) {

            case "disable":
                if ($app['users']->setEnabled($id, 0)) {
                    $app['logger.system']->addInfo("Disabled user '{$user['displayname']}'.", array('event' => 'security'));

                    $app['session']->getFlashBag()->add('info', Trans::__("User '%s' is disabled.", array('%s' => $user['displayname'])));
                } else {
                    $app['session']->getFlashBag()->add('info', Trans::__("User '%s' could not be disabled.", array('%s' => $user['displayname'])));
                }
                break;

            case "enable":
                if ($app['users']->setEnabled($id, 1)) {
                    $app['logger.system']->addInfo("Enabled user '{$user['displayname']}'.", array('event' => 'security'));
                    $app['session']->getFlashBag()->add('info', Trans::__("User '%s' is enabled.", array('%s' => $user['displayname'])));
                } else {
                    $app['session']->getFlashBag()->add('info', Trans::__("User '%s' could not be enabled.", array('%s' => $user['displayname'])));
                }
                break;

            case "delete":

                if ($app['users']->checkAntiCSRFToken() && $app['users']->deleteUser($id)) {
                    $app['logger.system']->addInfo("Deleted user '{$user['displayname']}'.", array('event' => 'security'));
                    $app['session']->getFlashBag()->add('info', Trans::__("User '%s' is deleted.", array('%s' => $user['displayname'])));
                } else {
                    $app['session']->getFlashBag()->add('info', Trans::__("User '%s' could not be deleted.", array('%s' => $user['displayname'])));
                }
                break;

            default:
                $app['session']->getFlashBag()->add('error', Trans::__("No such action for user '%s'.", array('%s' => $user['displayname'])));

        }

        return Lib::redirect('users');
    }

    /**
     * Show the 'about' page.
     *
     * @param  Application $app The application/container
     * @return mixed
     */
    public function about(Application $app)
    {
        return $app['render']->render('about/about.twig');
    }

    /**
     * The file browser.
     *
     * @param  string      $namespace The filesystem namespace
     * @param  string      $path      The path prefix
     * @param  Application $app       The application/container
     * @param  Request     $request   The Symfony Request
     * @return mixed
     */
    public function files($namespace, $path, Application $app, Request $request)
    {
        // No trailing slashes in the path.
        $path = rtrim($path, '/');

        $filesystem = $app['filesystem']->getFilesystem($namespace);

        if (!$filesystem->authorized($path)) {
            $error = Trans::__("You don't have the correct permissions to display the file or directory '%s'.", array('%s' => $path));
            $app->abort(403, $error);
        }

        $uploadview = true;
        if (!$app['users']->isAllowed("files:uploads")) {
            $uploadview = false;
        }

        try {
            $validFolder = true;
        } catch (\Exception $e) {
            $app['session']->getFlashBag()->add('error', Trans::__("The folder '%s' could not be found, or is not readable.", array('%s' => $path)));
            $formview = false;
            $validFolder = false;
        }

        if ($validFolder) {
            // Define the "Upload here" form.
            $form = $app['form.factory']
                ->createBuilder('form')
                ->add('FileUpload', 'file', array(
                    'label' => Trans::__('Upload a file to this folder'),
                    'attr' => array(
                    'data-filename-placement' => 'inside',
                    'title' => Trans::__('Select file …'))))
                ->getForm();

            // Handle the upload.
            if ($request->isMethod('POST')) {
                $form->bind($request);
                if ($form->isValid()) {
                    $files = $request->files->get($form->getName());

                    foreach ($files as $fileToProcess) {

                        $fileToProcess = array(
                            'name' => $fileToProcess->getClientOriginalName(),
                            'tmp_name' => $fileToProcess->getPathName()
                        );

                        $originalFilename = $fileToProcess['name'];
                        $filename = preg_replace('/[^a-zA-Z0-9_\\.]/', '_', basename($originalFilename));

                        if ($app['filepermissions']->allowedUpload($filename)) {
                            $app['upload.namespace'] = $namespace;
                            $handler = $app['upload'];
                            $handler->setPrefix($path . '/');
                            $result = $handler->process($fileToProcess);

                            if ($result->isValid()) {

                                $app['session']->getFlashBag()->add(
                                    'info',
                                    Trans::__("File '%file%' was uploaded successfully.", array('%file%' => $filename))
                                );

                                // Add the file to our stack..
                                $app['stack']->add($path . "/" . $filename);
                                $result->confirm();
                            }

                        } else {
                            $extensionList = array();
                            foreach ($app['filepermissions']->getAllowedUploadExtensions() as $extension) {
                                $extensionList[] = '<code>.' . htmlspecialchars($extension, ENT_QUOTES) . '</code>';
                            }
                            $extensionList = implode(' ', $extensionList);
                            $app['session']->getFlashBag()->add(
                                'error',
                                Trans::__("File '%file%' could not be uploaded (wrong/disallowed file type). Make sure the file extension is one of the following:", array('%file%' => $filename))
                                . $extensionList
                            );
                        }

                    }
                } else {
                    $app['session']->getFlashBag()->add(
                        'error',
                        Trans::__("File '%file%' could not be uploaded.", array('%file%' => $filename))
                    );
                }

                return Lib::redirect('files', array('path' => $path, 'namespace' => $namespace));
            }

            if ($uploadview === false) {
                $formview = false;
            } else {
                $formview = $form->createView();
            }
        }

        list($files, $folders) = $filesystem->browse($path, $app);

        // Get the pathsegments, so we can show the path as breadcrumb navigation..
        $pathsegments = array();
        $cumulative = "";
        if (!empty($path)) {
            foreach (explode("/", $path) as $segment) {
                $cumulative .= $segment . "/";
                $pathsegments[$cumulative] = $segment;
            }
        }

        // Select the correct template to render this. If we've got 'CKEditor' in the title, it's a dialog
        // from CKeditor to insert a file..
        if (!$request->query->has('CKEditor')) {
            $twig = 'files/files.twig';
        } else {
            $app['debugbar'] = false;
            $twig = 'files_ck/files_ck.twig';
        }

        $context = array(
            'path' => $path,
            'files' => $files,
            'folders' => $folders,
            'pathsegments' => $pathsegments,
            'form' => $formview,
            'namespace' => $namespace,
        );

        return $app['render']->render($twig, array('context' => $context));
    }

    /**
     * File editor.
     *
     * @param  string      $namespace The filesystem namespace
     * @param  string      $file      The file path
     * @param  Application $app       The application/container
     * @param  Request     $request   The Symfony Request
     * @return mixed
     */
    public function fileEdit($namespace, $file, Application $app, Request $request)
    {
        if ($namespace == 'app' && dirname($file) == "config") {
            // Special case: If requesting one of the major config files, like contenttypes.yml, set the path to the
            // correct dir, which might be 'app/config', but it might be something else.
            $namespace = 'config';
        }

        /** @var \League\Flysystem\FilesystemInterface $filesystem */
        $filesystem = $app['filesystem']->getFilesystem($namespace);

        if (!$filesystem->authorized($file)) {
            $error = Trans::__("You don't have correct permissions to edit the file '%s'.", array('%s' => $file));
            $app->abort(403, $error);
        }

        /** @var \League\Flysystem\File $file */
        $file = $filesystem->get($file);

        $type = Lib::getExtension($file->getPath());

        // Get the pathsegments, so we can show the path..
        $path = dirname($file->getPath());
        $pathsegments = array();
        $cumulative = "";
        if (!empty($path)) {
            foreach (explode("/", $path) as $segment) {
                $cumulative .= $segment . "/";
                $pathsegments[$cumulative] = $segment;
            }
        }

        $contents = null;
        if (!$file->exists() || !($contents = $file->read())) {
            $error = Trans::__("The file '%s' doesn't exist, or is not readable.", array('%s' => $file->getPath()));
            $app->abort(404, $error);
        }

        if (!$file->update($contents)) {
            $app['session']->getFlashBag()->add(
                'info',
                Trans::__(
                    "The file '%s' is not writable. You will have to use your own editor to make modifications to this file.",
                    array('%s' => $file->getPath())
                )
            );
            $writeallowed = false;
        } else {
            $writeallowed = true;
        }

        // Gather the 'similar' files, if present.. i.e., if we're editing config.yml, we also want to check for
        // config.yml.dist and config_local.yml
        $basename = str_replace('.yml', '', str_replace('_local', '', $file->getPath()));
        $filegroup = array();
        if ($filesystem->has($basename . '.yml')) {
            $filegroup[] = basename($basename . '.yml');
        }
        if ($filesystem->has($basename . '_local.yml')) {
            $filegroup[] = basename($basename . '_local.yml');
        }

        $data['contents'] = $contents;

        /** @var Form $form */
        $form = $app['form.factory']
            ->createBuilder('form', $data)
            ->add('contents', 'textarea')
            ->getForm();

        // Check if the form was POST-ed, and valid. If so, store the user.
        if ($request->getMethod() == "POST") {
            $form->bind($app['request']->get($form->getName()));

            if ($form->isValid()) {

                $data = $form->getData();
                $contents = Input::cleanPostedData($data['contents']) . "\n";

                $ok = true;

                // Before trying to save a yaml file, check if it's valid.
                if ($type == "yml") {
                    $yamlparser = new \Symfony\Component\Yaml\Parser();
                    try {
                        $ok = $yamlparser->parse($contents);
                    } catch (\Symfony\Component\Yaml\Exception\ParseException $e) {
                        $ok = false;
                        $app['session']->getFlashBag()->add('error', Trans::__("File '%s' could not be saved:", array('%s' => $file->getPath())) . $e->getMessage());
                    }
                }

                if ($ok) {
                    if ($file->update($contents)) {
                        $app['session']->getFlashBag()->add('info', Trans::__("File '%s' has been saved.", array('%s' => $file->getPath())));
                        // If we've saved a translation, back to it
                        if (preg_match('#resources/translations/(..)/(.*)\.yml$#', $file->getPath(), $m)) {
                            return Lib::redirect('translation', array('domain' => $m[2], 'tr_locale' => $m[1]));
                        }
                        Lib::redirect('fileedit', array('file' => $file->getPath()), '');
                    } else {
                        $app['session']->getFlashBag()->add('error', Trans::__("File '%s' could not be saved, for some reason.", array('%s' => $file->getPath())));
                    }
                }
                // If we reach this point, the form will be shown again, with the error
                // in the input, so the user can try again.
            }
        }

        // For 'related' files we might need to keep track of the current dirname on top of the namespace.
        if (dirname($file->getPath()) != '') {
            $additionalpath = dirname($file->getPath()) . '/';
        } else {
            $additionalpath = '';
        }

        $context = array(
            'form' => $form->createView(),
            'filetype' => $type,
            'file' => $file->getPath(),
            'basename' => basename($file->getPath()),
            'pathsegments' => $pathsegments,
            'additionalpath' => $additionalpath,
            'namespace' => $namespace,
            'write_allowed' => $writeallowed,
            'filegroup' => $filegroup
        );

        return $app['render']->render('editfile/editfile.twig', array('context' => $context));
    }

    /**
     * Prepare/edit/save a translation
     *
     * @param  string      $domain    The domain
     * @param  string      $tr_locale The translation locale
     * @param  Application $app       The application/container
     * @param  Request     $request   The Symfony Request
     * @return mixed
     */
    public function translation($domain, $tr_locale, Application $app, Request $request)
    {
        $translation = new TranslationFile($app, $domain, $tr_locale);

        list($path, $shortPath) = $translation->path();

        $app['logger.system']->addInfo('Editing translation: ' . $shortPath, array('event' => 'translation'));

        $data = array('contents' => $translation->content());

        $writeallowed = $translation->isWriteAllowed();

        $form = $app['form.factory']->createBuilder('form', $data)
            ->add(
                'contents',
                'textarea',
                array('constraints' => array(new Assert\NotBlank(), new Assert\Length(array('min' => 10))))
            )
            ->getForm();

        // Check if the form was POST-ed, and valid. If so, store the file.
        if ($request->getMethod() == 'POST') {
            $form->bind($app['request']->get($form->getName()));

            if ($form->isValid()) {

                $data = $form->getData();
                $contents = Input::cleanPostedData($data['contents']) . "\n";

                // Before trying to save a yaml file, check if it's valid.
                try {
                    $ok = Yaml::parse($contents);
                } catch (\Symfony\Component\Yaml\Exception\ParseException $e) {
                    $ok = false;
                    $msg = Trans::__("File '%s' could not be saved:", array('%s' => $shortPath));
                    $app['session']->getFlashBag()->add('error', $msg . $e->getMessage());
                }

                // Before trying to save, check if it's writable.
                if ($ok) {
                    // clear any warning for file not found, we are creating it here
                    // we'll set an error if someone still submits the form and write is not allowed
                    $app['session']->getFlashBag()->clear('warning');

                    if (!$writeallowed) {
                        $msg = Trans::__("The file '%s' is not writable. You will have to use your own editor to make modifications to this file.", array('%s' => $shortPath));
                        $app['session']->getFlashBag()->add('error', $msg);
                    } else {
                        file_put_contents($path, $contents);
                        $msg = Trans::__("File '%s' has been saved.", array('%s' => $shortPath));
                        $app['session']->getFlashBag()->add('info', $msg);

                        return Lib::redirect('translation', array('domain' => $domain, 'tr_locale' => $tr_locale));
                    }
                }
            }
        }

        $context = array(
            'form' => $form->createView(),
            'basename' => basename($shortPath),
            'filetype' => 'yml',
            'write_allowed' => $writeallowed,
        );

        return $app['render']->render('editlocale/editlocale.twig', array('context' => $context));
    }

    /**
     * Middleware function to check whether a user is logged on.
     *
     * @param  Request     $request The Symfony Request
     * @param  Application $app     The application/container
     * @return mixed
     */
    public static function before(Request $request, Application $app)
    {
        // Start the 'stopwatch' for the profiler.
        $app['stopwatch']->start('bolt.backend.before');

        $route = $request->get('_route');

        $app['debugbar'] = true;

        // Sanity checks for doubles in in contenttypes.
        // unfortunately this has to be done here, because the 'translator' classes need to be initialised.
        $app['config']->checkConfig();

        // Check the database users table exists
        $tableExists = $app['integritychecker']->checkUserTableIntegrity();

        // Test if we have a valid users in our table
        $hasUsers = false;
        if ($tableExists) {
            $hasUsers = $app['users']->hasUsers();
        }

        // If the users table is present, but there are no users, and we're on /bolt/userfirst,
        // we let the user stay, because they need to set up the first user.
        if ($tableExists && !$hasUsers && $route == 'userfirst') {
            return;
        }

        // If there are no users in the users table, or the table doesn't exist. Repair
        // the DB, and let's add a new user.
        if (!$tableExists || !$hasUsers) {
            $app['integritychecker']->repairTables();
            $app['session']->getFlashBag()->add('info', Trans::__('There are no users in the database. Please create the first user.'));

            return Lib::redirect('userfirst');
        }

        // Confirm the user is enabled or bounce them
        if ($app['users']->getCurrentUser() && !$app['users']->isEnabled() && $route !== 'userfirst' && $route !== 'login' && $route !== 'postLogin' && $route !== 'logout') {
            $app['session']->getFlashBag()->add('error', Trans::__('Your account is disabled. Sorry about that.'));

            return Lib::redirect('logout');
        }

        // Check if there's at least one 'root' user, and otherwise promote the current user.
        $app['users']->checkForRoot();

        // Most of the 'check if user is allowed' happens here: match the current route to the 'allowed' settings.
        $id = $request->attributes->get('id');
        if (!$app['users']->isValidSession() && !$app['users']->isAllowed($route) && $route !== 'login') {
            $app['session']->getFlashBag()->add('info', Trans::__('Please log on.'));

            return Lib::redirect('login');
        } elseif (!$app['users']->isAllowed($route)) {
            $app['session']->getFlashBag()->add('error', Trans::__('You do not have the right privileges to view that page.'));

            return Lib::redirect('dashboard');
        } elseif (!$request->attributes->get('checkUserRoleHierarchy') && $user = $app['users']->getUser($id)) {
            if (!$app['permissions']->isAllowedToManipulate($user, $app['users']->getCurrentUser())) {
                $app['session']->getFlashBag()->add('error', Trans::__('You do not have the right privileges to view that page.'));

                return Lib::redirect('dashboard');
            }
         }

        // Stop the 'stopwatch' for the profiler.
        $app['stopwatch']->stop('bolt.backend.before');
    }

    /**
     * Create a user form with the form builder
     *
     * @param  Application                        $app
     * @param  array                              $user
     * @param  boolean                            $addusername
     * @return Symfony\Component\Form\FormBuilder
     */
    private function getUserForm(Application $app, array $user, $addusername = false)
    {
        // Start building the form
        $form = $app['form.factory']->createBuilder('form', $user);

        // Username goes first
        if ($addusername) {
            $form->add('username', 'text', array(
                'constraints' => array(new Assert\NotBlank(), new Assert\Length(array('min' => 2, 'max' => 32))),
                'label' => Trans::__('page.edit-users.label.username'),
                'attr' => array(
                    'placeholder' => Trans::__('page.edit-users.placeholder.username')
                )
            ));
        }

        // Add the other fields
        $form->add('id', 'hidden')
            ->add('password', 'password', array(
                'required' => false,
                'label' => Trans::__('page.edit-users.label.password'),
                'attr' => array(
                    'placeholder' => Trans::__('page.edit-users.placeholder.password')
                )

            ))
            ->add('password_confirmation', 'password', array(
                'required' => false,
                'label' => Trans::__('page.edit-users.label.password-confirm'),
                'attr' => array(
                    'placeholder' => Trans::__('page.edit-users.placeholder.password-confirm')
                )
            ))
            ->add('email', 'text', array(
                'constraints' => new Assert\Email(),
                'label' => Trans::__('page.edit-users.label.email'),
                'attr' => array(
                    'placeholder' => Trans::__('page.edit-users.placeholder.email')
                )
            ))
            ->add('displayname', 'text', array(
                'constraints' => array(new Assert\NotBlank(), new Assert\Length(array('min' => 2, 'max' => 32))),
                'label' => Trans::__('page.edit-users.label.display-name'),
                'attr' => array(
                    'placeholder' => Trans::__('page.edit-users.placeholder.displayname')))
        );

        return $form;
    }

    /**
     * Validate the user form
     *
     * Use a custom validator to check:
     *   * Passwords are identical
     *   * Username is unique
     *   * Email is unique
     *   * Displaynames are unique
     *
     * @param  Application                        $app
     * @param  Symfony\Component\Form\FormBuilder $form
     * @param  boolean                            $addusername
     * @return Symfony\Component\Form\FormBuilder
     */
    private function setUserFormValidation(Application $app, FormBuilder $form, $addusername = false)
    {
        $form->addEventListener(
            FormEvents::POST_SUBMIT,
            function (FormEvent $event) use ($app, $addusername) {
                $form = $event->getForm();
                $id = $form['id']->getData();
                $pass1 = $form['password']->getData();
                $pass2 = $form['password_confirmation']->getData();

                // If adding a new user (empty $id) or if the password is not empty (indicating we want to change it),
                // then make sure it's at least 6 characters long.
                if ((empty($id) || !empty($pass1)) && strlen($pass1) < 6) {
                    // screw it. Let's just not translate this message for now. Damn you, stupid non-cooperative
                    // translation thingy. $error = new FormError("This value is too short. It should have {{ limit }}
                    // characters or more.", array('{{ limit }}' => 6), 2);
                    $error = new FormError(Trans::__('page.edit-users.error.password-short'));
                    $form['password']->addError($error);
                }

                // Passwords must be identical.
                if ($pass1 != $pass2) {
                    $form['password_confirmation']->addError(new FormError(Trans::__('page.edit-users.error.password-mismatch')));
                }

                if ($addusername) {
                    // Usernames must be unique.
                    if (!$app['users']->checkAvailability('username', $form['username']->getData(), $id)) {
                        $form['username']->addError(new FormError(Trans::__('page.edit-users.error.username-used')));
                    }
                }

                // Email addresses must be unique.
                if (!$app['users']->checkAvailability('email', $form['email']->getData(), $id)) {
                    $form['email']->addError(new FormError(Trans::__('page.edit-users.error.email-used')));
                }

                // Displaynames must be unique.
                if (!$app['users']->checkAvailability('displayname', $form['displayname']->getData(), $id)) {
                    $form['displayname']->addError(new FormError(Trans::__('page.edit-users.error.displayname-used')));
                }
            }
        );

        return $form;
    }
}<|MERGE_RESOLUTION|>--- conflicted
+++ resolved
@@ -11,19 +11,14 @@
 use Silex;
 use Silex\Application;
 use Silex\ControllerProviderInterface;
-<<<<<<< HEAD
-=======
 use Symfony;
 use Symfony\Component\HttpFoundation\Request;
 use Symfony\Component\HttpFoundation\JsonResponse;
->>>>>>> dbf5e622
 use Symfony\Component\Form\Form;
 use Symfony\Component\Form\FormBuilder;
 use Symfony\Component\Form\FormError;
 use Symfony\Component\Form\FormEvent;
 use Symfony\Component\Form\FormEvents;
-use Symfony\Component\HttpFoundation\JsonResponse;
-use Symfony\Component\HttpFoundation\Request;
 use Symfony\Component\Validator\Constraints as Assert;
 use Symfony\Component\Yaml\Yaml;
 
@@ -1785,7 +1780,7 @@
 
         // Most of the 'check if user is allowed' happens here: match the current route to the 'allowed' settings.
         $id = $request->attributes->get('id');
-        if (!$app['users']->isValidSession() && !$app['users']->isAllowed($route) && $route !== 'login') {
+        if (!$app['users']->isValidSession() && !$app['users']->isAllowed($route)) {
             $app['session']->getFlashBag()->add('info', Trans::__('Please log on.'));
 
             return Lib::redirect('login');
