<?php

namespace Bolt;

use Silex;
use Symfony\Component\Filesystem\Filesystem;
use Bolt\Library as Lib;
<<<<<<< HEAD
use Bolt\Helpers\String;
use Bolt\Helpers\Input;
use Bolt\Helpers\Html;
=======
use Bolt\Translation\Translator as Trans;
>>>>>>> 18fef487

class Content implements \ArrayAccess
{
    protected $app;
    public $id;
    public $values;
    public $taxonomy;
    public $relation;
    public $contenttype;

    // The last time we weight a searchresult
    private $last_weight = 0;

    public function __construct(Silex\Application $app, $contenttype = '', $values = '')
    {
        $this->app = $app;

        if (!empty($contenttype)) {
            // Set the contenttype
            $this->setContenttype($contenttype);

            // If this contenttype has a taxonomy with 'grouping', initialize the group.
            if (isset($this->contenttype['taxonomy'])) {
                foreach ($this->contenttype['taxonomy'] as $taxonomytype) {
                    if ($this->app['config']->get('taxonomy/' . $taxonomytype . '/behaves_like') == 'grouping') {
                        $this->setGroup('', '', $taxonomytype);
                    }

                    // add support for taxonomy default value when options is set
                    $default_value = $this->app['config']->get('taxonomy/' . $taxonomytype . '/default');
                    $options = $this->app['config']->get('taxonomy/' . $taxonomytype . '/options');
                    if (isset($options) &&
                            isset($default_value) &&
                            array_search($default_value, array_keys($options)) !== false ) {
                            $this->setTaxonomy($taxonomytype, $default_value);
                            $this->sortTaxonomy();
                    }
                }
            }
        }

        $this->user = $this->app['users']->getCurrentUser();

        if (!empty($values)) {
            $this->setValues($values);
        } else {
            // Ininitialize fields with empty values.
            $values = array();
            if (is_array($this->contenttype)) {
                foreach ($this->contenttype['fields'] as $key => $parameters) {
                    // Set the default values.
                    if (isset($parameters['default'])) {
                        $values[$key] = $parameters['default'];
                    } else {
                        $values[$key] = '';
                    }
                }
            }

            if (!empty($this->contenttype['singular_name'])) {
                $contenttypename = $this->contenttype['singular_name'];
            } else {
                $contenttypename = "unknown";
            }
            // Specify an '(undefined contenttype)'..
            $values['name'] = "(undefined $contenttypename)";
            $values['title'] = "(undefined $contenttypename)";

            $this->setValues($values);

        }
    }

    /**
     * Gets a list of the base columns that are hard-coded into all content
     * types (rather than configured through contenttypes.yml).
     */
    public static function getBaseColumns()
    {
        return array(
            'id',
            'slug',
            'datecreated',
            'datechanged',
            'datepublish',
            'datedepublish',
            'ownerid',
            'status'
        );
    }

    public function setValues(array $values)
    {
        // Since Bolt 1.4, we use 'ownerid' instead of 'username' in the DB tables. If we get an array that has an
        // empty 'ownerid', attempt to set it from the 'username'. In $this->setValue the user will be set, regardless
        // of ownerid is an 'id' or a 'username'.
        if (empty($values['ownerid']) && !empty($values['username'])) {
            $values['ownerid'] = $values['username'];
            unset($values['username']);
        }

        foreach ($values as $key => $value) {
            $this->setValue($key, $value);
        }

        $now = date("Y-m-d H:i:s");

        if (!isset($this->values['datecreated']) ||
            !preg_match("/(\d{4})-(\d{2})-(\d{2}) (\d{2}):(\d{2}):(\d{2})/", $this->values['datecreated'])) {
            $this->values['datecreated'] = $now;
        }

        if (!isset($this->values['datepublish']) || ($this->values['datepublish'] < "1971-01-01 01:01:01") ||
            !preg_match("/(\d{4})-(\d{2})-(\d{2}) (\d{2}):(\d{2}):(\d{2})/", $this->values['datepublish'])) {
            $this->values['datepublish'] = $now;
        }

        if (!isset($this->values['datechanged']) || ($this->values['datepublish'] < "1971-01-01 01:01:01") ||
            !preg_match("/(\d{4})-(\d{2})-(\d{2}) (\d{2}):(\d{2}):(\d{2})/", $this->values['datechanged'])) {
            $this->values['datechanged'] = $now;
        }

        if (!isset($this->values['datedepublish']) ||
            !preg_match("/(\d{4})-(\d{2})-(\d{2}) (\d{2}):(\d{2}):(\d{2})/", $this->values['datecreated'])) {
            // Not all DB-engines can handle a date like '0000-00-00', so we pick a safe date, that's far enough in the past.
            $this->values['datedepublish'] = "1900-01-01 00:00:00";
        }

        // If default status is set in contentttype..
        if (empty($this->values['status'])) {
            $this->values['status'] = $this->contenttype['default_status'];
        }

        $serialized_field_types = array(
            'geolocation',
            'imagelist',
            'image',
            'file',
            'filelist',
            'video',
            'select',
            'templateselect',
            'checkbox'
        );
        // Check if the values need to be unserialized, and pre-processed.
        foreach ($this->values as $key => $value) {
            if (in_array($this->fieldtype($key), $serialized_field_types)) {
                if (!empty($value) && is_string($value) && (substr($value, 0, 2) == "a:" || $value[0] === '[' || $value[0] === '{')) {
                    $unserdata = @Lib::smart_unserialize($value);
                    if ($unserdata !== false) {
                        $this->values[$key] = $unserdata;
                    }
                }
            }

            if ($this->fieldtype($key) == "video" && is_array($this->values[$key]) && !empty($this->values[$key]['url'])) {

                $video = $this->values[$key];

                // update the HTML, according to given width and height
                if (!empty($video['width']) && !empty($video['height'])) {
                    $video['html'] = preg_replace("/width=(['\"])([0-9]+)(['\"])/i", 'width=${1}' . $video['width'] . '${3}', $video['html']);
                    $video['html'] = preg_replace("/height=(['\"])([0-9]+)(['\"])/i", 'height=${1}' . $video['height'] . '${3}', $video['html']);
                }

                $responsiveclass = "responsive-video";

                // See if it's widescreen or not..
                if (!empty($video['height']) && ( ($video['width'] / $video['height']) > 1.76)) {
                    $responsiveclass .= " widescreen";
                }

                if (strpos($video['url'], "vimeo") !== false) {
                    $responsiveclass .= " vimeo";
                }

                $video['responsive'] = sprintf('<div class="%s">%s</div>', $responsiveclass, $video['html']);

                // Mark them up as Twig_Markup..
                $video['html'] = new \Twig_Markup($video['html'], 'UTF-8');
                $video['responsive'] = new \Twig_Markup($video['responsive'], 'UTF-8');

                $this->values[$key] = $video;
            }

            // Make sure 'date' and 'datetime' don't end in " :00".
            if ($this->fieldtype($key) == "datetime") {
                if (strpos($this->values[$key], ":") === false) {
                    $this->values[$key] = trim($this->values[$key]) . " 00:00:00";
                }
                $this->values[$key] = str_replace(" :00", " 00:00", $this->values[$key]);
            }

        }
    }

    public function setValue($key, $value)
    {
        // Check if the value need to be unserialized..
        if (is_string($value) && substr($value, 0, 2) == "a:") {
            $unserdata = @Lib::smart_unserialize($value);
            if ($unserdata !== false) {
                $value = $unserdata;
            }
        }

        if ($key == 'id') {
            $this->id = $value;
        }

        // Set the user in the object.
        if ($key === 'ownerid' && !empty($value)) {
            $this->user = $this->app['users']->getUser($value);
        }

        // Only set values if they have are actually a field.
        $allowedcolumns = self::getBaseColumns();
        $allowedcolumns[] = 'taxonomy';
        if (!isset($this->contenttype['fields'][$key]) && !in_array($key, $allowedcolumns)) {
            return;
        }

        if ($key == 'datecreated' || $key == 'datechanged' || $key == 'datepublish' || $key == 'datedepublish') {
            if (!preg_match("/(\d{4})-(\d{2})-(\d{2}) (\d{2}):(\d{2}):(\d{2})/", $value)) {
                // @todo Try better date-parsing, instead of just setting it to 'now'..
                $value = date("Y-m-d H:i:s");
            }
        }

        if (!isset($this->values['datechanged']) ||
            !preg_match("/(\d{4})-(\d{2})-(\d{2}) (\d{2}):(\d{2}):(\d{2})/", $this->values['datechanged'])) {
            $this->values['datechanged'] = date("Y-m-d H:i:s");
        }

        $this->values[$key] = $value;
    }

    public function setFromPost($values, $contenttype)
    {
        $values = Input::cleanPostedData($values);

        if (!$this->id) {
            // this is a new record: current user becomes the owner.
            $user = $this->app['users']->getCurrentUser();
            $this['ownerid'] = $user['id'];
        }

        // If the owner is set explicitly, check if the current user is allowed
        // to do this.
        if (isset($values['ownerid'])) {
            if ($this['ownerid'] != $values['ownerid']) {
                if (!$this->app['users']->isAllowed("contenttype:{$contenttype['slug']}:change-ownership:{$this->id}")) {
                    throw new \Exception("Changing ownership is not allowed.");
                }
                $this['ownerid'] = intval($values['ownerid']);
            }
        }

        // Make sure we have a proper status..
        if (!in_array($values['status'], array('published', 'timed', 'held', 'draft'))) {
            if ($this['status']) {
                $values['status'] = $this['status'];
            } else {
                $values['status'] = "draft";
            }
        }

        // If we set a 'publishdate' in the future, and the status is 'published', set it to 'timed' instead.
        if ($values['datepublish'] > date("Y-m-d H:i:s") && $values['status'] == "published") {
            $values['status'] = "timed";
        }

        // Get the taxonomies from the POST-ed values. We don't support 'order' for taxonomies that
        // can have multiple values.
        // @todo use $this->setTaxonomy() for this

        if (!empty($values['taxonomy'])) {
            foreach ($values['taxonomy'] as $taxonomytype => $value) {
                if (!is_array($value)) {
                    $value = explode(",", $value);
                }

                if (isset($values['taxonomy-order'][$taxonomytype])) {
                    foreach ($value as $k => $v) {
                        $value[$k] = $v . "#" . $values['taxonomy-order'][$taxonomytype];
                    }
                }

                $this->taxonomy[$taxonomytype] = $value;

            }
            unset($values['taxonomy']);
            unset($values['taxonomy-order']);
        }

        // Get the relations from the POST-ed values.
        // @todo use $this->setRelation() for this
        if (!empty($values['relation'])) {
            $this->relation = $values['relation'];
            unset($values['relation']);
        } else {
            $this->relation = array();
        }

        // @todo check for allowed file types..

        // Handle file-uploads.
        if (!empty($_FILES)) {
            foreach ($_FILES as $key => $file) {

                if (empty($file['name'][0])) {
                    continue; // Skip 'empty' uploads..
                }

                $filename = sprintf(
                    '%s/files/%s/%s',
                    $this->app['paths']['rootpath'],
                    date('Y-m'),
                    String::makeSafe($file['name'][0], false, '[]{}()')
                );
                $basename = sprintf('/%s/%s', date('Y-m'), String::makeSafe($file['name'][0], false, "[]{}()"));

                if ($file['error'][0] != UPLOAD_ERR_OK) {
                    $this->app['log']->add('Upload: Error occured during upload: ' . $file['error'][0] . ' - ' . $filename, 2);
                    continue;
                }

                if (substr($key, 0, 11) != 'fileupload-') {
                    $this->app['log']->add("Upload: skipped an upload that wasn't for Content. - " . $filename, 2);
                    continue;
                }

                $fieldname  = substr($key, 11);
                $fileSystem = new Filesystem();

                // Make sure the folder exists.
                $fileSystem->mkdir(dirname($filename));

                // Check if we don't have doubles.
                if (is_file($filename)) {
                    while (is_file($filename)) {
                        $filename = $this->upcountName($filename);
                        $basename = $this->upcountName($basename);
                    }
                }

                if (is_writable(dirname($filename))) {
                    // Yes, we can create the file!
                    move_uploaded_file($file['tmp_name'][0], $filename);
                    $this->app['log']->add("Upload: uploaded file '$basename'.", 2);
                    $values[$fieldname] = $basename;
                } else {
                    $this->app['log']->add("Upload: couldn't write upload '$basename'.", 2);
                }

            }
        }

        $this->setValues($values);
    }

    /**
     * "upcount" a filename: Add (1), (2), etc. for filenames that already exist.
     * Taken from jQuery file upload..
     *
     * @param  string $name
     * @return string
     */
    protected function upcountName($name)
    {
        return preg_replace_callback(
            '/(?:(?: \(([\d]+)\))?(\.[^.]+))?$/',
            array($this, 'upcountNameCallback'),
            $name,
            1
        );
    }

    /**
     * "upcount" callback helper function
     * Taken from jQuery file upload..
     *
     * @see upcountName()
     * @param  array  $matches
     * @internal param string $name
     * @return string
     */
    protected function upcountNameCallback($matches)
    {
        $index = isset($matches[1]) ? intval($matches[1]) + 1 : 1;
        $ext = isset($matches[2]) ? $matches[2] : '';

        return ' (' . $index . ')' . $ext;
    }

    public function setContenttype($contenttype)
    {
        if (is_string($contenttype)) {
            $contenttype = $this->app['storage']->getContenttype($contenttype);
        }

        $this->contenttype = $contenttype;
    }

    /**
     * Set a taxonomy for the current object.
     *
     * @param $taxonomytype
     * @param $slug
     * @param  string $name
     * @param  int    $sortorder
     * @return bool
     */
    public function setTaxonomy($taxonomytype, $slug, $name = '', $sortorder = 0)
    {
        // If $value is an array, recurse over it, adding each one by itself.
        if (is_array($slug)) {
            foreach ($slug as $single) {
                $this->setTaxonomy($taxonomytype, $single, '', $sortorder);
            }

            return true;
        }

        // Only add a taxonomy, if the taxonomytype is actually set in the contenttype
        if (!isset($this->contenttype['taxonomy']) || !in_array($taxonomytype, $this->contenttype['taxonomy'])) {
            return false;
        }

        // Make sure sortorder is set correctly;
        if ($this->app['config']->get('taxonomy/' . $taxonomytype . '/has_sortorder') == false) {
            $sortorder = false;
        } else {
            $sortorder = (int) $sortorder;
            // Note: by doing this we assume a contenttype can have only one taxonomy which has has_sortorder: true.
            $this->sortorder = $sortorder;
        }

        // Make the 'key' of the array an absolute link to the taxonomy.
        $link = sprintf("%s%s/%s", $this->app['paths']['root'], $taxonomytype, $slug);

        // Set the 'name', for displaying the pretty name, if there is any.
        if ($this->app['config']->get('taxonomy/' . $taxonomytype . '/options/' . $slug)) {
            $name = $this->app['config']->get('taxonomy/' . $taxonomytype . '/options/' . $slug);
        } elseif (empty($name)) {
            $name = $slug;
        }

        $this->taxonomy[$taxonomytype][$link] = $name;

        // If it's a "grouping" type, set $this->group.
        if ($this->app['config']->get('taxonomy/' . $taxonomytype . '/behaves_like') == 'grouping') {
            $this->setGroup($slug, $name, $taxonomytype, $sortorder);
        }

        return true;
    }

    /**
     * Sort the taxonomy of the current object, based on the order given in taxonomy.yml.
     *
     */
    public function sortTaxonomy()
    {
        if (empty($this->taxonomy)) {
            // Nothing to do here.
            return;
        }

        foreach ($this->taxonomy as $type => $values) {
            $taxonomytype = $this->app['config']->get('taxonomy/' . $type);
            // Don't order tags..
            if ($taxonomytype['behaves_like'] == "tags") {
                continue;
            }

            // Order them by the order in the contenttype.
            $new = array();
            foreach ($this->app['config']->get('taxonomy/' . $type . '/options') as $key => $value) {
                if ($foundkey = array_search($key, $this->taxonomy[$type])) {
                    $new[$foundkey] = $value;
                } elseif ($foundkey = array_search($value, $this->taxonomy[$type])) {
                    $new[$foundkey] = $value;
                }
            }
            $this->taxonomy[$type] = $new;
        }
    }

    public function setRelation($contenttype, $id)
    {
        if (!empty($this->relation[$contenttype])) {
            $ids = $this->relation[$contenttype];
        } else {
            $ids = array();
        }

        $ids[] = $id;
        sort($ids);

        $this->relation[$contenttype] = array_unique($ids);
    }

    public function getTaxonomyType($type)
    {
        if (isset($this->config['taxonomy'][$type])) {
            return $this->config['taxonomy'][$type];
        } else {
            return false;
        }
    }

    /**
     * Set the 'group', 'groupname' and 'sortorder' properties of the current object.
     *
     * @param $group
     * @param string $name
     * @param string $taxonomytype
     * @param int    $sortorder
     * @internal param string $value
     */
    public function setGroup($group, $name, $taxonomytype, $sortorder = 0)
    {
        $this->group = array(
            'slug' => $group,
            'name' => $name
        );

        $has_sortorder = $this->app['config']->get('taxonomy/' . $taxonomytype . '/has_sortorder');

        // Only set the sortorder, if the contenttype has a taxonomy that has sortorder
        if ($has_sortorder !== false) {
            $this->group['order'] = (int) $sortorder;
        }

        // Set the 'index', so we can sort on it later.
        $index = array_search($group, array_keys($this->app['config']->get('taxonomy/' . $taxonomytype . '/options')));

        if ($index !== false) {
            $this->group['index'] = $index;
        } else {
            $this->group['index'] = 2147483647; // Max for 32 bit int.
        }
    }

    /**
     * Get the decoded version of a value of the current object.
     *
     * @param  string $name name of the value to get
     * @return mixed  decoded value or null when no value available
     */
    public function getDecodedValue($name)
    {
        $value = null;

        if (isset($this->values[$name])) {
            $fieldtype = $this->fieldtype($name);
            $fieldinfo = $this->fieldinfo($name);
            $allowtwig = !empty($fieldinfo['allowtwig']);

            switch ($fieldtype) {
                case 'markdown':

                    $value = $this->preParse($this->values[$name], $allowtwig);

                    // Parse the field as Markdown, return HTML
                    $value = \ParsedownExtra::instance()->text($value);

                    // Sanitize/clean the HTML.
                    $maid = new \Maid\Maid(
                        array(
                            'output-format' => 'html',
                            'allowed-tags' => array('html', 'head', 'body', 'section', 'div', 'p', 'br', 'hr', 's', 'u', 'strong', 'em', 'i', 'b', 'li', 'ul', 'ol', 'menu', 'blockquote', 'pre', 'code', 'tt', 'h1', 'h2', 'h3', 'h4', 'h5', 'h6', 'dd', 'dl', 'dh', 'table', 'tbody', 'thead', 'tfoot', 'th', 'td', 'tr', 'a', 'img'),
                            'allowed-attribs' => array('id', 'class', 'name', 'value', 'href', 'src')
                        )
                    );
                    $value = $maid->clean($value);
                    $value = new \Twig_Markup($value, 'UTF-8');
                    break;

                case 'html':
                case 'text':
                case 'textarea':

                    $value = $this->preParse($this->values[$name], $allowtwig);
                    $value = new \Twig_Markup($value, 'UTF-8');

                    break;

                case 'imagelist':
                case 'filelist':
                    if (is_string($this->values[$name])) {
                        // Parse the field as JSON, return the array
                        $value = json_decode($this->values[$name]);
                    } else {
                        // Already an array, do nothing.
                        $value = $this->values[$name];
                    }
                    break;

                case 'image':
                    if (is_array($this->values[$name]) && isset($this->values[$name]['file'])) {
                        $value = $this->values[$name]['file'];
                    } else {
                        $value = $this->values[$name];
                    }
                    break;

                default:
                    $value = $this->values[$name];
                    break;
            }
        }

        return $value;
    }

    /**
     * If passed snippet contains Twig tags, parse the string as Twig, and return the results
     *
     * @param  string $snippet
     * @param $allowtwig
     * @return string
     */
    public function preParse($snippet, $allowtwig)
    {
        // Quickly verify that we actually need to parse the snippet!
        if ($allowtwig && preg_match('/[{][{%#]/', $snippet)) {
            $snippet = html_entity_decode($snippet, ENT_QUOTES, 'UTF-8');

            return $this->app['safe_render']->render($snippet, $this->getTemplateContext());
        }

        return $snippet;
    }

    public function getTemplateContext()
    {
        return array(
            'record' => $this,
            $this->contenttype['singular_slug'] => $this // Make sure we can also access it as {{ page.title }} for pages, etc.
        );
    }

    /**
     * Magic __call function, used for when templates use {{ content.title }},
     * so we can map it to $this->values['title']
     *
     * @param  string $name      method name originally called
     * @param  array  $arguments arguments to the call
     * @return mixed  return value of the call
     */
    public function __call($name, $arguments)
    {
        $value = $this->getDecodedValue($name);

        if (!is_null($value)) {
            return $value;
        }

        return false;
    }

    /**
     * pseudo-magic function, used for when templates use {{ content.get(title) }},
     * so we can map it to $this->values['title']
     */
    public function get($name)
    {
        // For fields that are stored as arrays, like 'video'
        if (strpos($name, ".") > 0) {
            list ($name, $attr) = explode(".", $name);
            if (!empty($attr) && isset($this->values[$name][$attr])) {
                return $this->values[$name][$attr];
            }
        }

        if (isset($this->values[$name])) {
            return $this->values[$name];
        } else {
            return false;
        }
    }

    /**
     * Get the title, name, caption or subject..
     */
    public function getTitle()
    {
        if ($column = $this->getTitleColumnName()) {
            return $this->values[$column];
        }

        // nope, no title was found..
        return "(untitled)";
    }

    /**
     * Get the columnname of the title, name, caption or subject..
     */
    public function getTitleColumnName()
    {
        // Sets the names of some 'common' names for the 'title' column.
        $names = array('title', 'name', 'caption', 'subject');

        // Some localised options as well
        $names = array_merge($names, array('titel', 'naam', 'onderwerp')); // NL
        $names = array_merge($names, array('nom', 'sujet')); // FR
        $names = array_merge($names, array('nombre', 'sujeto')); // ES

        foreach ($names as $name) {
            if (isset($this->values[$name])) {
                return $name;
            }
        }

        // Otherwise, grab the first field of type 'text', and assume that's the title.
        if (!empty($this->contenttype['fields'])) {
            foreach ($this->contenttype['fields'] as $key => $field) {
                if ($field['type'] == 'text') {
                    return $key;
                }
            }
        }

        // nope, no title was found..
        return false;
    }

    /**
     * Get the first image in the content ..
     */
    public function getImage()
    {
        // No fields, no image.
        if (empty($this->contenttype['fields'])) {
            return "";
        }

        // Grab the first field of type 'image', and return that.
        foreach ($this->contenttype['fields'] as $key => $field) {
            if ($field['type'] == 'image') {
                // After v1.5.1 we store image data as an array
                if (is_array($this->values[$key])) {
                    return $this->values[$key]['file'];
                }

                return $this->values[$key];
            }
        }

        // otherwise, no image.
        return '';
    }

    /**
     * Get the reference to this record, to uniquely identify this specific record.
     */
    public function getReference()
    {
        $reference = $this->contenttype['singular_slug'] . '/' . $this->values['slug'];

        return $reference;
    }

    /**
     * Creates a link to EDIT this record, if the user is logged in.
     */
    public function editlink()
    {
        $perm = "contenttype:" . $this->contenttype['slug'] . ":edit:" . $this->id;

        if ($this->app['users']->isAllowed($perm)) {
            return Lib::path('editcontent', array('contenttypeslug' => $this->contenttype['slug'], 'id' => $this->id ));
        } else {
            return false;
        }
    }

    /**
     * Creates a URL for the content record.
     */
    public function link()
    {
        if (empty($this->id)) {
            return null;
        }

        list($binding, $route) = $this->getRoute();

        if (!$route) {
            return null;
        }

        $link = $this->app['url_generator']->generate(
            $binding,
            array_filter(
                array_merge(
                    $route['defaults'] ?: array(),
                    $this->getRouteRequirementParams($route),
                    array(
                        'contenttypeslug' => $this->contenttype['singular_slug'],
                        'id'              => $this->id,
                        'slug'            => $this->values['slug']
                    )
                )
            )
        );

        // Strip the query string generated by supplementary parameters.
        // since our $params contained all possible arguments and the ->generate()
        // added all $params which it didn't need in the query-string we can
        // safely strip the query-string.
        // NB. this does mean we don't support routes with query strings
        return preg_replace('/^([^?]*).*$/', '\\1', $link);
    }

    protected function getRouteRequirementParams(array $route)
    {
        $params = array();
        if (isset($route['requirements'])) {
            foreach ($route['requirements'] as $fieldName => $requirement) {
                if ('\d{4}-\d{2}-\d{2}' === $requirement) {
                    // Special case, if we need to have a date
                    $params[$fieldName] = substr($this->values[$fieldName], 0, 10);
                } elseif (isset($this->taxonomy[$fieldName])) {
                    // turn something like '/chapters/meta' to 'meta'
                    $params[$fieldName] = array_pop(explode('/', array_shift(array_keys($this->taxonomy[$fieldName]))));
                } elseif (isset($this->values[$fieldName])) {
                    $params[$fieldName] = $this->values[$fieldName];
                } else {
                    // unkown
                    $params[$fieldName] = null;
                }
            }
        }

        return $params;
    }

    /**
     * Retrieves the first route applicable to the content as a two-element array consisting of the binding and the
     * route array. Returns `null` if there is no applicable route.
     */
    protected function getRoute()
    {
        $allroutes = $this->app['config']->get('routing');

        // First, try to find a custom route that's applicable
        foreach ($allroutes as $binding => $route) {
            if ($this->isApplicableRoute($route)) {
                return array($binding, $route);
            }
        }

        // Just return the 'generic' contentlink route.
        if (!empty($allroutes['contentlink'])) {
            return array('contentlink', $allroutes['contentlink']);
        }

        return null;
    }

    protected function isApplicableRoute(array $route)
    {
        return (isset($route['contenttype']) && $route['contenttype'] === $this->contenttype['singular_slug']) ||
        (isset($route['contenttype']) && $route['contenttype'] === $this->contenttype['slug']) ||
        (isset($route['recordslug']) && $route['recordslug'] === $this->getReference());
    }

    /**
     * Get the previous record. In this case 'previous' is defined as 'latest one published before
     * this one' by default. You can pass a parameter like 'id' or '-title' to use that as
     * the column to sort on.
     */
    public function previous($field = 'datepublish', $where = array())
    {
        list ($field, $asc) = $this->app['storage']->getSortOrder($field);

        $operator = $asc ? '<' : '>';
        $order = $asc ? ' DESC' : ' ASC';

        $params = array(
            $field => $operator . $this->values[$field],
            'limit' => 1,
            'order' => $field . $order,
            'returnsingle' => true,
            'hydrate' => false
        );

        $previous = $this->app['storage']->getContent($this->contenttype['singular_slug'], $params, $dummy, $where);

        return $previous;
    }

    /**
     * Get the next record. In this case 'next' is defined as 'first one published after
     * this one' by default. You can pass a parameter like 'id' or '-title' to use that as
     * the column to sort on.
     */
    public function next($field = 'datepublish', $where = array())
    {
        list ($field, $asc) = $this->app['storage']->getSortOrder($field);

        $operator = $asc ? '>' : '<';
        $order = $asc ? ' ASC' : ' DESC';

        $params = array(
            $field => $operator . $this->values[$field],
            'limit' => 1,
            'order' => $field . $order,
            'returnsingle' => true,
            'hydrate' => false
        );

        $next = $this->app['storage']->getContent($this->contenttype['singular_slug'], $params, $dummy, $where);

        return $next;
    }

    /**
     * Gets one or more related records.
     *
     */
    public function related($filtercontenttype = '', $filterid = '')
    {
        if (empty($this->relation)) {
            return false; // nothing to do here.
        }

        $records = array();

        foreach ($this->relation as $contenttype => $ids) {
            if (!empty($filtercontenttype) && ($contenttype != $filtercontenttype)) {
                continue; // Skip other contenttypes, if we requested a specific type.
            }
            foreach ($ids as $id) {
                if (!empty($filterid) && ($id != $filterid)) {
                    continue; // Skip other ids, if we requested a specific id.
                }

                $record = $this->app['storage']->getContent($contenttype . '/' . $id);

                if (!empty($record)) {
                    $records[] = $record;
                }
            }
        }

        return $records;
    }


    /**
     * Get field information for the given field.
     * @param $key
     * @return array An associative array containing at least the key 'type',
     *               and, depending on the type, other keys.
     */
    public function fieldinfo($key)
    {
        if (isset($this->contenttype['fields'][$key])) {
            return $this->contenttype['fields'][$key];
        } else {
            return array('type' => '');
        }
    }

    /**
     * Get the fieldtype for a given fieldname.
     * @param $key
     * @return string
     */
    public function fieldtype($key)
    {
        $field = $this->fieldinfo($key);

        return $field['type'];
    }

    /**
     *
     * Create an excerpt for the content.
     *
     * @param  int    $length
     * @param  bool   $includetitle
     * @return string
     */
    public function excerpt($length = 200, $includetitle = false)
    {
        if ($includetitle) {
            $title = Html::trimText(strip_tags($this->getTitle()), $length);
            $length = $length - strlen($title);
        }

        if ($length > 0) {
            $excerptParts = array();

            if (!empty($this->contenttype['fields'])) {
                foreach ($this->contenttype['fields'] as $key => $field) {
                    if (in_array($field['type'], array('text', 'html', 'textarea', 'markdown'))
                        && isset($this->values[$key])
                        && !in_array($key, array('title', 'name')) ) {
                        $excerptParts[] = $this->values[$key];
                    }
                }
            }

            $excerpt = str_replace('>', '> ', implode(' ', $excerptParts));
            $excerpt = Html::trimText(strip_tags($excerpt), $length);
        } else {
            $excerpt = '';
        }

        if (!empty($title)) {
            $excerpt = '<b>' . $title . '</b> ' . $excerpt;
        }

        return new \Twig_Markup($excerpt, 'UTF-8');
    }

    /**
     * Creates RSS safe content. Wraps it in CDATA tags, strips style and
     * scripts out. Can optionally also return a (cleaned) excerpt.
     *
     * Note: To conform to the template style, this method name is not following PSR-1:
     *    {{ record.rss_safe() }}
     *
     * @param  string $fields        Comma separated list of fields to clean up
     * @param  int    $excerptLength Number of chars of the excerpt
     * @return string RSS safe string
     */
    public function /*@codingStandardsIgnoreStart*/rss_safe/*@codingStandardsIgnoreEnd*/($fields = '', $excerptLength = 0)
    {
        // Make sure we have an array of fields. Even if it's only one.
        if (!is_array($fields)) {
            $fields = explode(',', $fields);
        }
        $fields = array_map('trim', $fields);

        $result = '';

        foreach ($fields as $field) {
            if (array_key_exists($field, $this->values)) {

                // Completely remove style and script blocks
                $maid = new \Maid\Maid(
                    array(
                        'allowed-tags' => array('a', 'b', 'br', 'hr', 'h1', 'h2', 'h3', 'h4', 'p', 'strong', 'em', 'i', 'u', 'strike', 'ul', 'ol', 'li', 'img'),
                        'output-format' => 'html'
                    )
                );
                $result .= $maid->clean($this->values[$field]);
            }
        }

        if ($excerptLength > 0) {
            $result .= Html::trimText($result, $excerptLength, false, true, false);
        }

        return '<![CDATA[ ' . $result . ' ]]>';
    }

    /**
     * Weight a text part relative to some other part
     *
     * @param  string  $subject  The subject to search in.
     * @param  string  $complete The complete search term (lowercased).
     * @param  array   $words    All the individual search terms (lowercased).
     * @param  integer $max      Maximum number of points to return.
     * @return integer The weight
     */
    private function weighQueryText($subject, $complete, $words, $max)
    {
        $low_subject = mb_strtolower(trim($subject));

        if ($low_subject == $complete) {
            // a complete match is 100% of the maximum
            return round((100 / 100) * $max);
        }
        if (strstr($low_subject, $complete)) {
            // when the whole query is found somewhere is 70% of the maximum
            return round((70 / 100) * $max);
        }

        $word_matches = 0;
        $cnt_words    = count($words);
        for ($i = 0; $i < $cnt_words; $i++) {
            if (strstr($low_subject, $words[$i])) {
                $word_matches++;
            }
        }
        if ($word_matches > 0) {
            // marcel: word matches are maximum of 50% of the maximum per word
            // xiao: made (100/100) instead of (50/100).
            return round(($word_matches / $cnt_words) * (100 / 100) * $max);
        }

        return 0;
    }

    /**
     * Calculate the default field weights
     *
     * This gives more weight to the 'slug pointer fields'.
     */
    private function getFieldWeights()
    {
        // This could be more configurable
        // (see also Storage->searchSingleContentType)
        $searchable_types = array('text', 'textarea', 'html', 'markdown');

        $fields = array();

        foreach ($this->contenttype['fields'] as $key => $config) {
            if (in_array($config['type'], $searchable_types)) {
                $fields[$key] = isset($config['searchweight']) ? $config['searchweight'] : 50;
            }
        }

        foreach ($this->contenttype['fields'] as $config) {

            if ($config['type'] == 'slug') {
                foreach ($config['uses'] as $ptr_field) {
                    if (isset($fields[$ptr_field])) {
                        $fields[$ptr_field] = 100;
                    }
                }
            }
        }

        return $fields;
    }

    /**
     * Calculate the default taxonomy weights
     *
     * Adds weights to taxonomies that behave like tags
     */
    private function getTaxonomyWeights()
    {
        $taxonomies = array();

        if (isset($this->contenttype['taxonomy'])) {
            foreach ($this->contenttype['taxonomy'] as $key) {
                if ($this->app['config']->get('taxonomy/' . $key . '/behaves_like') == 'tags') {
                    $taxonomies[$key] = $this->app['config']->get('taxonomy/' . $key . '/searchweight', 75);
                }
            }
        }

        return $taxonomies;
    }

    /**
     * Weigh this content against a query
     *
     * The query is assumed to be in a format as returned by decode Storage->decodeSearchQuery().
     *
     * @param array $query Query to weigh against
     */
    public function weighSearchResult($query)
    {
        static $contenttype_fields = null;
        static $contenttype_taxonomies = null;

        $ct = $this->contenttype['slug'];
        if ((is_null($contenttype_fields)) || (!isset($contenttype_fields[$ct]))) {
            // Should run only once per contenttype (e.g. singlular_name)
            $contenttype_fields[$ct] = $this->getFieldWeights();
            $contenttype_taxonomies[$ct] = $this->getTaxonomyWeights();
        }

        $weight = 0;

        // Go over all field, and calculate the overall weight.
        foreach ($contenttype_fields[$ct] as $key => $field_weight) {
            $weight += $this->weighQueryText($this->values[$key], $query['use_q'], $query['words'], $field_weight);
        }

        // Go over all taxonomies, and calculate the overall weight.
        foreach ($contenttype_taxonomies[$ct] as $key => $taxonomy) {

            // skip empty taxonomies.
            if (empty($this->taxonomy[$key])) {
                continue;
            }
            $weight += $this->weighQueryText(implode(' ', $this->taxonomy[$key]), $query['use_q'], $query['words'], $taxonomy);
        }

        $this->last_weight = $weight;
    }

    /**
     */
    public function getSearchResultWeight()
    {
        return $this->last_weight;
    }

    /**
     * ArrayAccess support
     */
    public function offsetExists($offset)
    {
        return isset($this->values[$offset]);
    }

    /**
     * ArrayAccess support
     */
    public function offsetGet($offset)
    {
        return $this->getDecodedValue($offset);
    }

    /**
     * ArrayAccess support
     *
     * @todo we could implement an setDecodedValue() function to do the encoding here
     */
    public function offsetSet($offset, $value)
    {
        $this->values[$offset] = $value;
    }

    /**
     * ArrayAccess support
     */
    public function offsetUnset($offset)
    {
        if (isset($this->values[$offset])) {
            unset($this->values[$offset]);
        }
    }
}<|MERGE_RESOLUTION|>--- conflicted
+++ resolved
@@ -5,13 +5,10 @@
 use Silex;
 use Symfony\Component\Filesystem\Filesystem;
 use Bolt\Library as Lib;
-<<<<<<< HEAD
 use Bolt\Helpers\String;
 use Bolt\Helpers\Input;
 use Bolt\Helpers\Html;
-=======
 use Bolt\Translation\Translator as Trans;
->>>>>>> 18fef487
 
 class Content implements \ArrayAccess
 {
