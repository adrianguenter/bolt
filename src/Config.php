--- conflicted
+++ resolved
@@ -190,22 +190,6 @@
 
         // @todo: If no config files can be found, get them from bolt.cm/files/default/
 
-<<<<<<< HEAD
-=======
-        $this->paths = $this->app['resources']->getPaths();
-
-        return $config;
-    }
-
-    protected function parseGeneral()
-    {
-        // Read the config and merge it. (note: We use temp variables to prevent
-        // "Only variables should be passed by reference")
-        $tempconfig = $this->parseConfigYaml('config.yml');
-        $tempconfiglocal = $this->parseConfigYaml('config_local.yml');
-        $general = Arr::mergeRecursiveDistinct($tempconfig, $tempconfiglocal);
-
->>>>>>> 084da50b
         // Make sure old settings for 'contentsCss' are still picked up correctly
         if (isset($general['wysiwyg']['ck']['contentsCss'])) {
             $general['wysiwyg']['ck']['contentsCss'] = array(
