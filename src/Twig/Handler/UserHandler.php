--- conflicted
+++ resolved
@@ -35,35 +35,6 @@
         return $this->app['users']->getUser($who);
     }
 
-<<<<<<< HEAD
-    /**
-     * Get an array of data for a user, based on the given id. Returns
-     * an array on success, and false otherwise.
-     *
-     * @param mixed $id
-     *
-     * @return mixed
-     */
-    public function getUserById($id)
-    {
-        return $this->app['users']->getUserById($id);
-    }
-
-    /**
-     * Get an array of data for a user, based on the given username. Returns
-     * an array on success, and false otherwise.
-     *
-     * @param mixed $who
-     *
-     * @return mixed
-     */
-    public function getUserByUsername($who)
-    {
-        return $this->app['users']->getUserByUsername($who);
-    }
-
-=======
->>>>>>> 26a8dec7
     /**
      * Get an id number for a user, based on the given name. Returns
      * an integer id on success, and false otherwise.
