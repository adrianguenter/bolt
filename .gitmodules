[submodule "theme/base-2014"]
<<<<<<< HEAD
    path = theme/base-2014
    url = git://github.com/bolt/base-2014
    ignore = dirty
=======
	path = theme/base-2014
	url = git://github.com/bolt/base-2014
	ignore = dirty
>>>>>>> a27f5a5c
<|MERGE_RESOLUTION|>--- conflicted
+++ resolved
@@ -1,10 +1,4 @@
 [submodule "theme/base-2014"]
-<<<<<<< HEAD
     path = theme/base-2014
     url = git://github.com/bolt/base-2014
-    ignore = dirty
-=======
-	path = theme/base-2014
-	url = git://github.com/bolt/base-2014
-	ignore = dirty
->>>>>>> a27f5a5c
+    ignore = dirty